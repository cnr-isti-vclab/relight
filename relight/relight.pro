--- conflicted
+++ resolved
@@ -32,12 +32,9 @@
 mac:LIBS += -L /usr/local/lib /usr/local/lib/libomp.dylib
 
 SOURCES += main.cpp \
-<<<<<<< HEAD
     ../src/deepzoom.cpp \
     dstretchdialog.cpp \
     dstretchtask.cpp \
-=======
->>>>>>> 6a1c214c
     imagecropper.cpp \
     mainwindow.cpp \
     graphics_view_zoom.cpp \
