--- conflicted
+++ resolved
@@ -75,12 +75,9 @@
     white.cpp \
     convertdialog.cpp \
     aligndialog.cpp \
-<<<<<<< HEAD
     zoomdialog.cpp \
     zoomtask.cpp
-=======
     ../src/deepzoom.cpp
->>>>>>> 6a10b41a
 
 
 HEADERS += \
@@ -130,13 +127,10 @@
     white.h \
     convertdialog.h \
     aligndialog.h \
-<<<<<<< HEAD
     zoom.h \
     zoomdialog.h \
     zoomtask.h
-=======
     ../src/deepzoom.h
->>>>>>> 6a10b41a
 
 FORMS += \
     mainwindow.ui \
