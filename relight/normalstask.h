--- conflicted
+++ resolved
@@ -13,59 +13,34 @@
 #include <QRunnable>
 
 enum NormalSolver { NORMALS_L2, NORMALS_SBL, NORMALS_RPCA };
-
+enum FlatMethod { NONE, RADIAL, FOURIER };
 
 class NormalsTask :  public Task
 {
 public:
-<<<<<<< HEAD
     NormalSolver solver;
+    FlatMethod flatMethod;
+    double m_FlatRadius = 0.5;
     bool exportSurface = false;
 	bool exportDepthmap = false;
     bool exportK = 2.0;
     QRect m_Crop;
-=======
 
-	enum FlatMethod { NONE, RADIAL, FOURIER };
-	NormalsTask(QString& inputPath, QString& outputPath, QRect crop, uint32_t method, FlatMethod flatMethod, double flatRadius = 50) :
-		m_InputFolder(inputPath), m_OutputFolder(outputPath), m_Crop(crop), m_Method(method), m_FlatMethod (flatMethod), m_FlatRadius(flatRadius) {}
-    virtual ~NormalsTask(){};
->>>>>>> ed4c1eb1
-
-    NormalsTask(QString& inputPath, QString& outputPath, QRect crop, NormalSolver _solver) :
-        solver(_solver), m_Crop(crop) {
+    NormalsTask(QString& inputPath, QString& outputPath, QRect crop, NormalSolver _solver, FlatMethod _flatMethod) :
+        solver(_solver), flatMethod(_flatMethod), m_Crop(crop) {
         input_folder = inputPath;
         output = outputPath;
     }
     virtual ~NormalsTask(){};
     virtual void run() override;
 
-<<<<<<< HEAD
-=======
-
-
-public slots:
-    bool progressed(std::string str, int percent) override;
-private:
-    QString m_InputFolder;
-    QString m_OutputFolder;
-    QRect m_Crop;
-    uint32_t m_Method;
-	FlatMethod m_FlatMethod;
-	double m_FlatRadius;
->>>>>>> ed4c1eb1
 };
 
 class NormalsWorker
 {
 public:
-<<<<<<< HEAD
     NormalsWorker(NormalSolver _solver, PixelArray& toProcess, float* normals, std::vector<Vector3f> lights) :
          solver(_solver), m_Row(toProcess), m_Normals(normals), m_Lights(lights){}
-=======
-	NormalsWorker(unsigned int method, PixelArray& toProcess, double* normals, std::vector<Vector3f> lights) :
-         m_Method(method), m_Row(toProcess), m_Normals(normals), m_Lights(lights){}
->>>>>>> ed4c1eb1
 
     void run();
 private:
@@ -75,12 +50,8 @@
 private:
     NormalSolver solver;
     PixelArray m_Row;
-<<<<<<< HEAD
-    //uint8_t* m_Normals;
+
     float* m_Normals;
-=======
-	double* m_Normals;
->>>>>>> ed4c1eb1
     std::vector<Vector3f> m_Lights;
     QMutex m_Mutex;
 };