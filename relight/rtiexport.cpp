#include <QFileDialog>
#include <QMessageBox>
#include <QProgressDialog>
#include <QGraphicsPixmapItem>
#include <QRect>
#include <QResizeEvent>
#include <QFuture>
#include <QThreadPool>
#include <QtConcurrent/QtConcurrent>
#include <time.h>

#include "rtiexport.h"
#include "ui_rtiexport.h"
#include "imagecropper.h"
#include "httpserver.h"
#include "scripts.h"
#include "processqueue.h"
#include "../src/rti.h"
#include "../relight-cli/rtibuilder.h"

#include "normalstask.h"
#include "rtitask.h"

#include <functional>
#include <iostream>
#include "../src/jpeg_encoder.h"
using namespace std;

RtiExport::RtiExport(QWidget *parent) :
    QDialog(parent),
    ui(new Ui::RtiExport) {
    ui->setupUi(this);

    this->setWindowTitle("Relight- Export");

    ui->crop_frame->hide();
    connect(ui->basis, SIGNAL(currentIndexChanged(int)), this, SLOT(changeBasis(int)));
    connect(ui->planes, SIGNAL(valueChanged(int)), this, SLOT(changePlanes(int)));
    connect(ui->build_rti, SIGNAL(clicked()), this, SLOT(createRTI()));
    connect(ui->build_normals, SIGNAL(clicked()), this, SLOT(createNormals()));
//	connect(ui->close, SIGNAL(clicked()), this, SLOT(close()));
    connect(this, SIGNAL(rejected()), this, SLOT(close()));

    connect(ui->cropbuttonbox, SIGNAL(accepted()), this, SLOT(acceptCrop()));
    connect(ui->crop,          SIGNAL(clicked()),  this, SLOT(showCrop()));
    connect(ui->crop1,         SIGNAL(clicked()),  this, SLOT(showCrop()));

    connect(ui->cropreset, SIGNAL(clicked()), this, SLOT(resetCrop()));
    connect(ui->cropbuttonbox, SIGNAL(accepted()), this, SLOT(acceptCrop()));
    connect(ui->cropbuttonbox, SIGNAL(rejected()), this, SLOT(rejectCrop()));
    connect(ui->cropview, SIGNAL(areaChanged(QRect)), this, SLOT(cropChanged(QRect)));

    connect(ui->top, SIGNAL(valueChanged(int)), this, SLOT(updateCrop()));
    connect(ui->left, SIGNAL(valueChanged(int)), this, SLOT(updateCrop()));
    connect(ui->width, SIGNAL(valueChanged(int)), this, SLOT(updateCrop()));
    connect(ui->height, SIGNAL(valueChanged(int)), this, SLOT(updateCrop()));

    ui->aspect->addItem("None"); //0
    ui->aspect->addItem("Custom"); //1
    ui->aspect->addItem("Square"); //2
    ui->aspect->addItem("4:3 Photo"); //3
    ui->aspect->addItem("3:2 Postcard"); //4
    ui->aspect->addItem("16:10 Widescreen"); //5
    ui->aspect->addItem("16:9 Widescreen");    //6
    ui->aspect->addItem("2:3 Postcard portrait"); //7
    ui->aspect->addItem("3:4 Photo portrait"); //8
    connect(ui->aspect, SIGNAL(currentIndexChanged(int)), this, SLOT(setAspectRatio(int)));

    ui->cropview->hideHandle();
	//ui->cropview->setBackgroundColor( Qt::lightGray );
    ui->cropview->setCroppingRectBorderColor( Qt::white);
    changeBasis(0);
}

void RtiExport::close() {
    server.stop();
    QDialog::close();
}

RtiExport::~RtiExport() {
    delete ui;
}

void RtiExport::setTabIndex(int index) {
    ui->export_frame->setCurrentIndex(index);
}

void RtiExport::setImages(QStringList _images) {
    images = _images;
}

void RtiExport::setCrop(QRect rect) {
    crop = rect;
    if(crop.isValid()) {
        ui->cropview->setCrop(rect);
        ui->cropview->showHandle();
    }
}

ostream& operator<<(ostream& os, const QRectF& r) {
    os << "top: " << r.top() << " left: " << r.left() << " width: " << r.width() << " height: " << r.height();
    return os;
}
ostream& operator<<(ostream& os, const QRect& r) {
    os << "top: " << r.top() << " left: " << r.left() << " width: " << r.width() << " height: " << r.height();
    return os;
}

void RtiExport::showImage(QPixmap pix) {
    ui->cropview->setImage(pix);
}

void RtiExport::changeBasis(int n) {
    switch(n) {
	case 0: //ptm
		ui->planes->setValue(9);
		break;
	case 1: //ptm
        ui->planes->setValue(18);
        break;
	case 2: //hsh 4
        ui->planes->setValue(12);
        break;
	case 3: //hsh 27
        ui->planes->setValue(27);
        break;
	case 4: //bilinear
        break;
	case 5: //rbf
        break;
	case 6: //yrbf
        break;
    }
	ui->chroma->setEnabled(n == 6 || n == 7);
	ui->planes->setEnabled(n >= 4);
}

void RtiExport::changePlanes(int n) {
    ui->chroma->setMaximum(n);
}

Rti::Type basis(int index) {
    //int b =  ui->basis->currentIndex();
	Rti::Type table[] =       { Rti::PTM, Rti::PTM, Rti::HSH, Rti::HSH, Rti::BILINEAR,  Rti::RBF, Rti::BILINEAR, Rti::RBF,  /* to do! */ Rti::DMD, Rti::SH, Rti::H };
    return table[index];
}

Rti::ColorSpace  colorSpace(int index) {
    //int b =  ui->basis->currentIndex();
	Rti::ColorSpace table[] = { Rti::LRGB, Rti::RGB, Rti::RGB, Rti::RGB, Rti::MRGB,     Rti::MRGB, Rti::MYCC, Rti::MYCC };
    return table[index];
}


/*bool RtiExport::callback(std::string s, int n) {
    QString str(s.c_str());
    emit progressText(str);
    emit progress(n);

    if(cancel)
        return false;
    return true;
} */

/*void RtiExport::makeRti(QString output, QRect rect, Format format, bool means, bool normals, bool highNormals) {

    try {
        uint32_t ram = uint32_t(ui->ram->value());

        RtiBuilder builder;

        builder.samplingram = ram;
        builder.type         = basis(ui->basis->currentIndex());
        builder.colorspace   = colorSpace(ui->basis->currentIndex());
        builder.nplanes      = uint32_t(ui->planes->value());
        builder.yccplanes[0] = uint32_t(ui->chroma->value());
        //builder.sigma =

        if( builder.colorspace == Rti::MYCC) {
            builder.yccplanes[1] = builder.yccplanes[2] = (builder.nplanes - builder.yccplanes[0])/2;
            builder.nplanes = builder.yccplanes[0] + 2*builder.yccplanes[1];
        }
        builder.crop[0] = rect.left();
        builder.crop[1] = rect.top();
        builder.crop[2] =  rect.width();
        builder.crop[3] = rect.height();
        builder.imageset.images = images;
        builder.lights = builder.imageset.lights = lights;
        builder.imageset.initImages(path.toStdString().c_str());
        builder.imageset.crop(rect.left(), rect.top(), rect.width(), rect.height());

        builder.width  = builder.imageset.width;
        builder.height = builder.imageset.height;

        builder.savemeans = means;
        builder.savenormals = normals;

        cancel = false;
        std::function<bool(std::string s, int n)> callback = [this](std::string s, int n)->bool { return this->callback(s, n); };

        if(!builder.init(&callback)) {
            QMessageBox::critical(this, "We have a problem!", QString(builder.error.c_str()));
            return;
        }

        int quality= ui->quality->value();
        builder.save(output.toStdString(), quality);


        if(format == DEEPZOOM || format == TARZOOM) {
            for(uint32_t i = 0; i < builder.nplanes/3; i++) {
                callback("Deepzoom creation...", 100*i/((builder.nplanes/3)-1));
                Scripts::deepzoom(QString("%1/plane_%2").arg(output).arg(i), quality);
            }
            if(format == TARZOOM) {
                for(uint32_t i = 0; i < builder.nplanes/3; i++) {
                    callback("Tarzoom creation...", 100*i/((builder.nplanes/3)-1));
                    Scripts::tarzoom(QString("%1/plane_%2").arg(output).arg(i));
                }
            }
        }
    } catch(int status) {
        if(status == 1) { //was canceled.
            emit progressText("Canceling...");
            emit progress(0);
        }
    } catch(std::exception e) {
        QMessageBox::critical(this, "We have a problem 1!", e.what());
    } catch(const char *str) {
        QMessageBox::critical(this, "We have a problem 2 !",str);
    } catch(...) {
        cout << "Something went wrong!" << endl;
        QMessageBox::critical(this, "We have a problem 3!", "Unknown error!");

    }
} */

void RtiExport::createNormals() {
    // Get export location
	QString output = QFileDialog::getSaveFileName(this, "Select an output file for normal:", "normals.png", "Images (*.png *.jpg)");
    if(output.isNull()) return;
	if(!output.endsWith(".png") && !output.endsWith(".jpg"))
		output += ".png";

    // Get normal method
    NormalSolver solver = NORMALS_L2; //least squares
    if(ui->l2_solver->isChecked())
        solver = NORMALS_L2;
    if(ui->sbl_solver->isChecked())
        solver = NORMALS_SBL;
    if(ui->rpca_solver->isChecked())
        solver = NORMALS_RPCA;


<<<<<<< HEAD
=======
	NormalsTask::FlatMethod flat_method;
	if(ui->flat_none->isChecked())
		flat_method = NormalsTask::FlatMethod::NONE;
	if(ui->flat_radial->isChecked())
		flat_method = NormalsTask::FlatMethod::RADIAL;
	if(ui->flat_fourier->isChecked())
		flat_method = NormalsTask::FlatMethod::FOURIER;

	double flat_radius = ui->flat_fourier_radius->value();
	ProcessQueue &queue = ProcessQueue::instance();
	NormalsTask *task = new NormalsTask(path, output, crop, method, flat_method, flat_radius);
>>>>>>> 4053109e

    ProcessQueue &queue = ProcessQueue::instance();
    NormalsTask *task = new NormalsTask(path, output, crop, solver);
    task->exportSurface = ui->export_surface->isChecked();
	task->exportDepthmap = ui->export_depthmap->isChecked();
    task->exportK = ui->discontinuity->value();
	QList<QVariant> slights;
	for(auto light: lights)
		for(int k = 0; k < 3; k++)
			slights << QVariant(light[k]);
	task->addParameter("lights", Parameter::DOUBLELIST, slights);

	queue.addTask(task);
    queue.start();

    close();
}


void RtiExport::createRTI() {


	Rti::Type type = basis(ui->basis->currentIndex());

	QString output;
	if(ui->formatRTI->isChecked()) {
		if(type == Rti::HSH) {
			output = QFileDialog::getSaveFileName(this, "Select a file name", QString(), tr("RTI file (*.rti)"));
			if(output.isNull()) return;

			if(!output.endsWith(".rti"))
			output += ".rti";
      
		} else if(type == Rti::PTM) {
			output = QFileDialog::getSaveFileName(this, "Select a file name", QString(), tr("PTM file (*.ptm)"));
			if(output.isNull()) return;

			if(!output.endsWith(".ptm"))
			output += ".ptm";
		}
	} else {
		output = QFileDialog::getSaveFileName(this, "Select an output folder", QString());
		if(output.isNull()) return;
	}

	QString format;
	if(ui->formatRTI->isChecked())
		format = "rti";
	else if(ui->formatRelight->isChecked())
		format = "relight";
	else if(ui->formatDeepzoom->isChecked())
		format = "deepzoom";
	else if(ui->formatTarzoom->isChecked())
		format = "tarzoom";
	else if(ui->formatItarzoom->isChecked())
		format = "itarzoom";

	RtiTask *task = new RtiTask(*project);
    task->input_folder = path;
	task->output = output;
    task->label = "RTI"; //should use

	uint32_t ram = uint32_t(ui->ram->value());
	task->addParameter("ram", Parameter::INT, ram);
	task->addParameter("path", Parameter::FOLDER, path);
	task->addParameter("output", Parameter::FOLDER, output);
	task->addParameter("images", Parameter::STRINGLIST, images);
	task->addParameter("pixelSize", Parameter::DOUBLE, pixelSize);
	task->addParameter("light3d", Parameter::BOOL, light3d);


	QList<QVariant> slights;
	for(auto light: lights)
		for(int k = 0; k < 3; k++)
			slights << QVariant(light[k]);
	task->addParameter("lights", Parameter::DOUBLELIST, slights);

	task->addParameter("type", Parameter::INT,  type);
	task->addParameter("colorspace", Parameter::INT, colorSpace(ui->basis->currentIndex()));
	task->addParameter("nplanes", Parameter::INT, ui->planes->value());
	
	int chroma = ui->chroma->value();
	int nplanes = ui->planes->value();
	if(chroma*3 > nplanes) {
		QMessageBox::critical(this, "Invalid value", "Chroma planes cannot be larger than number of planes / 3");
		return;
	}
	int yplanes = nplanes - chroma*2;
	task->addParameter("yplanes", Parameter::INT, yplanes);

	QRect rect = QRect(0, 0, 0, 0);
	if(ui->cropview->handleShown()) {
		rect = ui->cropview->croppedRect();
		task->addParameter("crop", Parameter::RECT,  rect);
	}

	task->addParameter("quality", Parameter::INT, ui->quality->value());


	QStringList steps;
	
	if(format == "rti")
		steps << "rti";
	else {
		steps << "relight";
		if(format == "deepzoom")
			steps << "deepzoom";
		if(format == "tarzoom")
			steps << "deepzoom" << "tarzoom";
		if(format == "itarzoom")
			steps << "deepzoom" << "tarzoom" << "itarzoom";
		if(ui->openlime->isChecked())
			steps << "openlime";
	}

	task->addParameter("steps", Parameter::STRINGLIST, steps);

	ProcessQueue &queue = ProcessQueue::instance();
	queue.addTask(task);

	close();
}


/* OLD now unused, kept for progress bar and watcher */
/*void RtiExport::createRTI(QString output) {
    outputFolder = output;


    progressbar = new QProgressDialog("Building RTI...", "Cancel", 0, 100, this);
    progressbar->setAutoClose(false);
    progressbar->setAutoReset(false);
    progressbar->setWindowModality(Qt::WindowModal);
    progressbar->show();
    connect(progressbar, SIGNAL(canceled()), this, SLOT(cancelProcess()));

    QRect rect = QRect(0, 0, 0, 0);
    if(ui->cropview->handleShown()) {
        rect = ui->cropview->croppedRect();
    }

    Format format = RELIGHT;
    if(ui->formatDeepzoom->isChecked())
        format = DEEPZOOM;
    if(ui->formatTarzoom->isChecked())
        format = TARZOOM;


    QFuture<void> future = QtConcurrent::run([this, output, rect, format]() {
        this->makeRti(output, rect, format, true, true);
    } );

    watcher.setFuture(future);
    connect(&watcher, SIGNAL(finished()), this, SLOT(finishedProcess()));
    connect(this, SIGNAL(progress(int)), progressbar, SLOT(setValue(int)));
    connect(this, SIGNAL(progressText(const QString &)), progressbar, SLOT(setLabelText(const QString &)));
}

void RtiExport::cancelProcess() {
    cancel = true;
}

void RtiExport::finishedProcess() {
    if(progressbar == nullptr)
        return;
    progressbar->close();
    delete progressbar;
    progressbar = nullptr;

    if(viewAfter) {
        server.start(outputFolder);
        server.show();
    }
} */

void RtiExport::showCrop() {
    ui->cropview->showHandle();
    ui->export_frame->hide();
    ui->crop_frame->show();
}

void RtiExport::acceptCrop() {
    crop = ui->cropview->croppedRect();
    ui->crop_frame->hide();
    ui->export_frame->show();
}

void RtiExport::resetCrop() {
    ui->cropview->resetCrop();
    cropChanged(ui->cropview->croppedRect());
}

void RtiExport::rejectCrop() {
    ui->cropview->hideHandle();
    ui->export_frame->show();
    ui->crop_frame->hide();
}

void RtiExport::cropChanged(QRect rect) {
    ui->width->setValue(rect.width());
    ui->height->setValue(rect.height());
    ui->left->setValue(rect.left());
    ui->top->setValue(rect.top());
}

void RtiExport::updateCrop() {
    ui->cropview->setCrop(QRect(ui->left->value(), ui->top->value(),
                                ui->width->value(), ui->height->value()));
}

void RtiExport::setAspectRatio(int aspect) {
    ui->cropview->setProportionFixed(aspect > 0);

    double aspects[9][2] = { {1, 1}, {1, 1}, {1, 1}, {4, 3} , {3, 2}, {16, 10}, {16, 9}, {2, 3}, {3, 4} };

    switch(aspect) {
    case 0: return; //none
    case 1:
        aspects[1][0] = ui->aspect_width->value();
        aspects[1][1] =  ui->aspect_height->value();
        break;
    }

    double *s = aspects[aspect];
    ui->cropview->setProportion(QSizeF(s[0], s[1]));
}<|MERGE_RESOLUTION|>--- conflicted
+++ resolved
@@ -252,8 +252,6 @@
         solver = NORMALS_RPCA;
 
 
-<<<<<<< HEAD
-=======
 	NormalsTask::FlatMethod flat_method;
 	if(ui->flat_none->isChecked())
 		flat_method = NormalsTask::FlatMethod::NONE;
@@ -263,15 +261,15 @@
 		flat_method = NormalsTask::FlatMethod::FOURIER;
 
 	double flat_radius = ui->flat_fourier_radius->value();
+
+
 	ProcessQueue &queue = ProcessQueue::instance();
-	NormalsTask *task = new NormalsTask(path, output, crop, method, flat_method, flat_radius);
->>>>>>> 4053109e
-
-    ProcessQueue &queue = ProcessQueue::instance();
-    NormalsTask *task = new NormalsTask(path, output, crop, solver);
-    task->exportSurface = ui->export_surface->isChecked();
+	NormalsTask *task = new NormalsTask(path, output, crop, solver, flat_method);
+	task->exportSurface = ui->export_surface->isChecked();
 	task->exportDepthmap = ui->export_depthmap->isChecked();
-    task->exportK = ui->discontinuity->value();
+	task->exportK = ui->discontinuity->value();
+	task->flat_radius = ui->flat_fourier_radius->value();
+
 	QList<QVariant> slights;
 	for(auto light: lights)
 		for(int k = 0; k < 3; k++)
