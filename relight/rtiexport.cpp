#include <QFileDialog>
#include <QMessageBox>
#include <QProgressDialog>
#include <QGraphicsPixmapItem>
#include <QRect>
#include <QResizeEvent>
#include <QFuture>
#include <QThreadPool>
#include <QtConcurrent/QtConcurrent>
#include <time.h>

#include "rtiexport.h"
#include "ui_rtiexport.h"
#include "imagecropper.h"
#include "httpserver.h"
#include "scripts.h"
#include "processqueue.h"
#include "../src/rti.h"
#include "../relight-cli/rtibuilder.h"

#include "normalstask.h"
#include "rtitask.h"

#include <functional>
#include <iostream>
#include "../src/jpeg_encoder.h"
using namespace std;

RtiExport::RtiExport(QWidget *parent) :
    QDialog(parent),
    ui(new Ui::RtiExport) {
    ui->setupUi(this);

    this->setWindowTitle("Relight- Export");

    ui->crop_frame->hide();
    connect(ui->basis, SIGNAL(currentIndexChanged(int)), this, SLOT(changeBasis(int)));
    connect(ui->planes, SIGNAL(valueChanged(int)), this, SLOT(changePlanes(int)));
    connect(ui->build_rti, SIGNAL(clicked()), this, SLOT(createRTI()));
    connect(ui->build_normals, SIGNAL(clicked()), this, SLOT(createNormals()));
//	connect(ui->close, SIGNAL(clicked()), this, SLOT(close()));
    connect(this, SIGNAL(rejected()), this, SLOT(close()));

    connect(ui->cropbuttonbox, SIGNAL(accepted()), this, SLOT(acceptCrop()));
    connect(ui->crop,          SIGNAL(clicked()),  this, SLOT(showCrop()));
    connect(ui->crop1,         SIGNAL(clicked()),  this, SLOT(showCrop()));

    connect(ui->cropreset, SIGNAL(clicked()), this, SLOT(resetCrop()));
    connect(ui->cropbuttonbox, SIGNAL(accepted()), this, SLOT(acceptCrop()));
    connect(ui->cropbuttonbox, SIGNAL(rejected()), this, SLOT(rejectCrop()));
    connect(ui->cropview, SIGNAL(areaChanged(QRect)), this, SLOT(cropChanged(QRect)));

    connect(ui->top, SIGNAL(valueChanged(int)), this, SLOT(updateCrop()));
    connect(ui->left, SIGNAL(valueChanged(int)), this, SLOT(updateCrop()));
    connect(ui->width, SIGNAL(valueChanged(int)), this, SLOT(updateCrop()));
    connect(ui->height, SIGNAL(valueChanged(int)), this, SLOT(updateCrop()));

    ui->aspect->addItem("None"); //0
    ui->aspect->addItem("Custom"); //1
    ui->aspect->addItem("Square"); //2
    ui->aspect->addItem("4:3 Photo"); //3
    ui->aspect->addItem("3:2 Postcard"); //4
    ui->aspect->addItem("16:10 Widescreen"); //5
    ui->aspect->addItem("16:9 Widescreen");    //6
    ui->aspect->addItem("2:3 Postcard portrait"); //7
    ui->aspect->addItem("3:4 Photo portrait"); //8
    connect(ui->aspect, SIGNAL(currentIndexChanged(int)), this, SLOT(setAspectRatio(int)));

    ui->cropview->hideHandle();
    ui->cropview->setBackgroundColor( Qt::lightGray );
    ui->cropview->setCroppingRectBorderColor( Qt::white);
    changeBasis(0);
}

void RtiExport::close() {
    server.stop();
    QDialog::close();
}

RtiExport::~RtiExport() {
    delete ui;
}

void RtiExport::setTabIndex(int index) {
    ui->export_frame->setCurrentIndex(index);
}

void RtiExport::setImages(QStringList _images) {
    images = _images;
}

void RtiExport::setCrop(QRect rect) {
    crop = rect;
    if(crop.isValid()) {
        ui->cropview->setCrop(rect);
        ui->cropview->showHandle();
    }
}

ostream& operator<<(ostream& os, const QRectF& r) {
    os << "top: " << r.top() << " left: " << r.left() << " width: " << r.width() << " height: " << r.height();
    return os;
}
ostream& operator<<(ostream& os, const QRect& r) {
    os << "top: " << r.top() << " left: " << r.left() << " width: " << r.width() << " height: " << r.height();
    return os;
}

void RtiExport::showImage(QPixmap pix) {
    ui->cropview->setImage(pix);
}

void RtiExport::changeBasis(int n) {
    switch(n) {
    case 0: //ptm
        ui->planes->setValue(18);
        break;
    case 1: //hsh 4
        ui->planes->setValue(12);
        break;
    case 2: //hsh 27
        ui->planes->setValue(27);
        break;
    case 3: //bilinear
        break;
    case 4: //rbf
        break;
    case 5: //yrbf
        break;
    }
    ui->chroma->setEnabled(n == 5 || n == 6);
    ui->planes->setEnabled(n >= 3);
}

void RtiExport::changePlanes(int n) {
    ui->chroma->setMaximum(n);
}

Rti::Type basis(int index) {
    //int b =  ui->basis->currentIndex();
    Rti::Type table[] =       { Rti::PTM, Rti::HSH, Rti::HSH, Rti::BILINEAR,  Rti::RBF, Rti::BILINEAR, Rti::RBF, Rti::DMD, Rti::SH, Rti::H };
    return table[index];
}

Rti::ColorSpace  colorSpace(int index) {
    //int b =  ui->basis->currentIndex();
    Rti::ColorSpace table[] = { Rti::RGB, Rti::RGB, Rti::RGB, Rti::MRGB,     Rti::MRGB, Rti::MYCC, Rti::MYCC };
    return table[index];

}


/*bool RtiExport::callback(std::string s, int n) {
    QString str(s.c_str());
    emit progressText(str);
    emit progress(n);

    if(cancel)
        return false;
    return true;
} */

/*void RtiExport::makeRti(QString output, QRect rect, Format format, bool means, bool normals, bool highNormals) {

    try {
        uint32_t ram = uint32_t(ui->ram->value());

        RtiBuilder builder;

        builder.samplingram = ram;
        builder.type         = basis(ui->basis->currentIndex());
        builder.colorspace   = colorSpace(ui->basis->currentIndex());
        builder.nplanes      = uint32_t(ui->planes->value());
        builder.yccplanes[0] = uint32_t(ui->chroma->value());
        //builder.sigma =

        if( builder.colorspace == Rti::MYCC) {
            builder.yccplanes[1] = builder.yccplanes[2] = (builder.nplanes - builder.yccplanes[0])/2;
            builder.nplanes = builder.yccplanes[0] + 2*builder.yccplanes[1];
        }
        builder.crop[0] = rect.left();
        builder.crop[1] = rect.top();
        builder.crop[2] =  rect.width();
        builder.crop[3] = rect.height();
        builder.imageset.images = images;
        builder.lights = builder.imageset.lights = lights;
        builder.imageset.initImages(path.toStdString().c_str());
        builder.imageset.crop(rect.left(), rect.top(), rect.width(), rect.height());

        builder.width  = builder.imageset.width;
        builder.height = builder.imageset.height;

        builder.savemeans = means;
        builder.savenormals = normals;

        cancel = false;
        std::function<bool(std::string s, int n)> callback = [this](std::string s, int n)->bool { return this->callback(s, n); };

        if(!builder.init(&callback)) {
            QMessageBox::critical(this, "We have a problem!", QString(builder.error.c_str()));
            return;
        }

        int quality= ui->quality->value();
        builder.save(output.toStdString(), quality);


        if(format == DEEPZOOM || format == TARZOOM) {
            for(uint32_t i = 0; i < builder.nplanes/3; i++) {
                callback("Deepzoom creation...", 100*i/((builder.nplanes/3)-1));
                Scripts::deepzoom(QString("%1/plane_%2").arg(output).arg(i), quality);
            }
            if(format == TARZOOM) {
                for(uint32_t i = 0; i < builder.nplanes/3; i++) {
                    callback("Tarzoom creation...", 100*i/((builder.nplanes/3)-1));
                    Scripts::tarzoom(QString("%1/plane_%2").arg(output).arg(i));
                }
            }
        }
    } catch(int status) {
        if(status == 1) { //was canceled.
            emit progressText("Canceling...");
            emit progress(0);
        }
    } catch(std::exception e) {
        QMessageBox::critical(this, "We have a problem 1!", e.what());
    } catch(const char *str) {
        QMessageBox::critical(this, "We have a problem 2 !",str);
    } catch(...) {
        cout << "Something went wrong!" << endl;
        QMessageBox::critical(this, "We have a problem 3!", "Unknown error!");

    }
} */

void RtiExport::createNormals() {
    // Get export location
    QString output = QFileDialog::getSaveFileName(this, "Select an output file for normal:");
    if(output.isNull()) return;
    if(!output.endsWith(".png"))
        output += ".png";

    // Get normal method
    unsigned int method = 0; //least squares
    if(ui->l2_solver->isChecked())
        method = 0;
    if(ui->sbl_solver->isChecked())
        method = 4;
    if(ui->rpca_solver->isChecked())
        method = 5;

    ProcessQueue &queue = ProcessQueue::instance();

    queue.addTask(new NormalsTask(path, output, crop, method));
    queue.start();

    close();
}

<<<<<<< HEAD
=======
void RtiExport::createRTI() {
    QString output = QFileDialog::getSaveFileName(this, "Select an output directory", QString(), tr("Images (*.png)"));
    if(output.isNull()) return;
    createRTI1(output);
    close();
}
>>>>>>> a3201b21

void RtiExport::createRTI() {
	QString format;
	if(ui->formatRTI->isChecked())
		format = "rti";
	else if(ui->formatRelight->isChecked())
		format = "relight";
	else if(ui->formatDeepzoom->isChecked())
		format = "deepzoom";
	else if(ui->formatTarzoom->isChecked())
		format = "tarzoom";
	else if(ui->formatItarzoom->isChecked())
		format = "itarzoom";
<<<<<<< HEAD
	
	QString output;
	if(format == "rti") {
		output = QFileDialog::getSaveFileName(this, "Select a file name", QString(), tr("RTI file (*.rti)"));
		if(!output.endsWith(".rti"))
			output += ".rti";
	} else 
		output = QFileDialog::getSaveFileName(this, "Select an output folder", QString());
	if(output.isNull()) return;
=======

	if(format == "tarzoom" || format == "itarzoom") {
		if(QSettings().value("python_path").toString().isEmpty()) {
			QMessageBox::critical(this, "Python required", "Python executable needs to be set in the Preferences dialog, for web friendly RTI formats.");
			return;
		}
	}
>>>>>>> a3201b21

	RtiTask *task = new RtiTask;
	task->input_folder = path;
	task->output = output;
	task->label = "RTI"; //should use


	uint32_t ram = uint32_t(ui->ram->value());
	task->addParameter("ram", Parameter::INT, ram);
	task->addParameter("path", Parameter::FOLDER, path);
	task->addParameter("output", Parameter::FOLDER, output);
	task->addParameter("images", Parameter::STRINGLIST, images);

	QList<QVariant> slights;
	for(auto light: lights)
		for(int k = 0; k < 3; k++)
			slights << QVariant(light[k]);
	task->addParameter("lights", Parameter::DOUBLELIST, slights);

	task->addParameter("type", Parameter::INT,  basis(ui->basis->currentIndex()));
	task->addParameter("colorspace", Parameter::INT, colorSpace(ui->basis->currentIndex()));
	task->addParameter("nplanes", Parameter::INT, ui->planes->value());
	
	int chroma = ui->chroma->value();
	int nplanes = ui->planes->value();
	if(chroma*3 > nplanes) {
		QMessageBox::critical(this, "Invalid value", "Chroma planes cannot be larger than number of planes / 3");
		return;
	}
	int yplanes = nplanes - chroma*2;
	
	task->addParameter("yplanes", Parameter::INT, yplanes);


	QRect rect = QRect(0, 0, 0, 0);
	if(ui->cropview->handleShown()) {
		rect = ui->cropview->croppedRect();
		task->addParameter("crop", Parameter::RECT,  rect);
	}

	task->addParameter("quality", Parameter::INT, ui->quality->value());


	QStringList steps;
	
	if(format == "rti")
		steps << "toRTI";
	else {
		steps << "relight";
		if(format == "deepzoom")
			steps << "deepzoom";
		if(format == "tarzoom")
			steps << "deepzoom" << "tarzoom";
		if(format == "itarzoom")
			steps << "deepzoom" << "tarzoom" << "itarzoom";
		if(ui->openlime->isChecked())
			steps << "openlime";
	}

	task->addParameter("steps", Parameter::STRINGLIST, steps);

	ProcessQueue &queue = ProcessQueue::instance();
	queue.addTask(task);
	
	close();
}


/* OLD now unused, kept for progress bar and watcher */
/*void RtiExport::createRTI(QString output) {
    outputFolder = output;


    progressbar = new QProgressDialog("Building RTI...", "Cancel", 0, 100, this);
    progressbar->setAutoClose(false);
    progressbar->setAutoReset(false);
    progressbar->setWindowModality(Qt::WindowModal);
    progressbar->show();
    connect(progressbar, SIGNAL(canceled()), this, SLOT(cancelProcess()));

    QRect rect = QRect(0, 0, 0, 0);
    if(ui->cropview->handleShown()) {
        rect = ui->cropview->croppedRect();
    }

    Format format = RELIGHT;
    if(ui->formatDeepzoom->isChecked())
        format = DEEPZOOM;
    if(ui->formatTarzoom->isChecked())
        format = TARZOOM;


    QFuture<void> future = QtConcurrent::run([this, output, rect, format]() {
        this->makeRti(output, rect, format, true, true);
    } );

    watcher.setFuture(future);
    connect(&watcher, SIGNAL(finished()), this, SLOT(finishedProcess()));
    connect(this, SIGNAL(progress(int)), progressbar, SLOT(setValue(int)));
    connect(this, SIGNAL(progressText(const QString &)), progressbar, SLOT(setLabelText(const QString &)));
}

void RtiExport::cancelProcess() {
    cancel = true;
}

void RtiExport::finishedProcess() {
    if(progressbar == nullptr)
        return;
    progressbar->close();
    delete progressbar;
    progressbar = nullptr;

    if(viewAfter) {
        server.start(outputFolder);
        server.show();
    }
} */

void RtiExport::showCrop() {
    ui->cropview->showHandle();
    ui->export_frame->hide();
    ui->crop_frame->show();
}

void RtiExport::acceptCrop() {
    crop = ui->cropview->croppedRect();
    ui->crop_frame->hide();
    ui->export_frame->show();
}

void RtiExport::resetCrop() {
    ui->cropview->resetCrop();
    cropChanged(ui->cropview->croppedRect());
}

void RtiExport::rejectCrop() {
    ui->cropview->hideHandle();
    ui->export_frame->show();
    ui->crop_frame->hide();
}

void RtiExport::cropChanged(QRect rect) {
    ui->width->setValue(rect.width());
    ui->height->setValue(rect.height());
    ui->left->setValue(rect.left());
    ui->top->setValue(rect.top());
}

void RtiExport::updateCrop() {
    ui->cropview->setCrop(QRect(ui->left->value(), ui->top->value(),
                                ui->width->value(), ui->height->value()));
}

void RtiExport::setAspectRatio(int aspect) {
    ui->cropview->setProportionFixed(aspect > 0);

    double aspects[9][2] = { {1, 1}, {1, 1}, {1, 1}, {4, 3} , {3, 2}, {16, 10}, {16, 9}, {2, 3}, {3, 4} };

    switch(aspect) {
    case 0: return; //none
    case 1:
        aspects[1][0] = ui->aspect_width->value();
        aspects[1][1] =  ui->aspect_height->value();
        break;
    }

    double *s = aspects[aspect];
    ui->cropview->setProportion(QSizeF(s[0], s[1]));
}<|MERGE_RESOLUTION|>--- conflicted
+++ resolved
@@ -257,15 +257,6 @@
     close();
 }
 
-<<<<<<< HEAD
-=======
-void RtiExport::createRTI() {
-    QString output = QFileDialog::getSaveFileName(this, "Select an output directory", QString(), tr("Images (*.png)"));
-    if(output.isNull()) return;
-    createRTI1(output);
-    close();
-}
->>>>>>> a3201b21
 
 void RtiExport::createRTI() {
 	QString format;
@@ -279,7 +270,6 @@
 		format = "tarzoom";
 	else if(ui->formatItarzoom->isChecked())
 		format = "itarzoom";
-<<<<<<< HEAD
 	
 	QString output;
 	if(format == "rti") {
@@ -289,15 +279,6 @@
 	} else 
 		output = QFileDialog::getSaveFileName(this, "Select an output folder", QString());
 	if(output.isNull()) return;
-=======
-
-	if(format == "tarzoom" || format == "itarzoom") {
-		if(QSettings().value("python_path").toString().isEmpty()) {
-			QMessageBox::critical(this, "Python required", "Python executable needs to be set in the Preferences dialog, for web friendly RTI formats.");
-			return;
-		}
-	}
->>>>>>> a3201b21
 
 	RtiTask *task = new RtiTask;
 	task->input_folder = path;
