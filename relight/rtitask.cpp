#include <QDebug>
#include <QFileInfo>
#include <QFile>
#include <QDir>
#include <QProcess>
#include <QSettings>
#include <QRect>
#include <QTemporaryDir>

#include "rtitask.h"
#include "zoom.h"
#include "../src/rti.h"
#include "../src/deepzoom.h"
#include "../relight-cli/rtibuilder.h"


#include <iostream>
using namespace std;

int convertToRTI(const char *filename, const char *output);
int convertRTI(const char *file, const char *output, int quality);

RtiTask::RtiTask() {}

RtiTask::~RtiTask() {
	if(builder)
		delete builder;
}


void relight();
void toRTI();
void fromRTI();
void itarzoom();


void RtiTask::run() {
	status = RUNNING;
	QStringList steps = (*this)["steps"].value.toStringList();
    std::function<bool(std::string s, int d)> callback = [this](std::string s, int n)->bool { return this->progressed(s, n); };
    QString err;
	for(auto step: steps) {
		if(step == "relight")
			relight();
		else if(step == "toRTI")
			toRTI();
		else if(step == "fromRTI")
			fromRTI();
        else if(step == "deepzoom") {
            if ((err = deepZoom(input_folder, output, 95, 0, 256, callback)).compare("OK") != 0)
                status = FAILED;
        }
        else if(step == "tarzoom") {
            if ((err = tarZoom(output, output, callback)).compare("OK") != 0)
                status = FAILED;
        }
        else if(step == "itarzoom") {
            if ((err = itarZoom(output, output, callback)).compare("OK") != 0)
                status = FAILED;
        }
		else if(step == "openlime")
			openlime();
	}
	if(status != FAILED)
		status = DONE;
    else
        error = err;
    qDebug() << "zoom error: " << err;
}

<<<<<<< HEAD
void  RtiTask::relight(bool commonMinMax) {
	builder = new RtiBuilder;
	builder->commonMinMax = commonMinMax;
=======
void  RtiTask::relight() {

	builder = new RtiBuilder;
	builder->nworkers = QSettings().value("nworkers", 8).toInt();
	builder->samplingram = QSettings().value("ram", 512).toInt();

>>>>>>> 3156244f
	builder->samplingram = (*this)["ram"].value.toInt();
	builder->type         = Rti::Type((*this)["type"].value.toInt());
	builder->colorspace   = Rti::ColorSpace((*this)["colorspace"].value.toInt());
	builder->nplanes      = (*this)["nplanes"].value.toInt();
	builder->yccplanes[0] = (*this)["yplanes"].value.toInt();
	//builder->sigma =

	if( builder->colorspace == Rti::MYCC) {
		builder->yccplanes[1] = builder->yccplanes[2] = (builder->nplanes - builder->yccplanes[0])/2;
		builder->nplanes = builder->yccplanes[0] + 2*builder->yccplanes[1];
	}

	builder->imageset.images = (*this)["images"].value.toStringList();
	QList<QVariant> qlights = (*this)["lights"].value.toList();
	std::vector<Vector3f> lights(qlights.size()/3);
	for(int i = 0; i < qlights.size(); i+= 3)
		for(int k = 0; k < 3; k++)
			lights[i/3][k] = qlights[i+k].toDouble();
	builder->lights = builder->imageset.lights = lights;
	builder->imageset.initImages(input_folder.toStdString().c_str());

	if(hasParameter("crop")) {
		QRect rect = (*this)["crop"].value.toRect();
		builder->crop[0] = rect.left();
		builder->crop[1] = rect.top();
		builder->crop[2] = rect.width();
		builder->crop[3] = rect.height();
		builder->imageset.crop(rect.left(), rect.top(), rect.width(), rect.height());
	}
	builder->width  = builder->imageset.width;
	builder->height = builder->imageset.height;
	int quality= (*this)["quality"].value.toInt();

	std::function<bool(std::string s, int n)> callback = [this](std::string s, int n)->bool { return this->progressed(s, n); };

	try {
		if(!builder->init(&callback)) {
			error = builder->error.c_str();
			status = FAILED;
			return;
		}

		builder->save(output.toStdString(), quality);

	} catch(std::string e) {
		error = e.c_str();
		status = STOPPED;
		return;
	}
}

void RtiTask::toRTI() {
	QString filename = output;
	QTemporaryDir tmp;
	if(!tmp.isValid()) {
		cerr << "OOOPSS" << endl;
		return;
	}
	output = tmp.path();
	relight(true);
	try {
		convertToRTI(tmp.filePath("info.json").toLatin1().data(), filename.toLatin1().data());
	} catch(QString err) {
		error = err;
		status = FAILED;
	}
}

void RtiTask::fromRTI() {
	QString input = (*this)["input"].value.toString();
	int quality= (*this)["quality"].value.toInt();
	try {
		convertRTI(input.toLatin1().data(), output.toLatin1().data(), quality);
	} catch(QString err) {
		error = err;
		status = FAILED;
	}
}

int nPlanes(QString output) {
	QDir destination(output);
	return destination.entryList(QStringList("plane_*.jpg"), QDir::Files).size();
}

void RtiTask::openlime() {
	QStringList files = QStringList() << ":/demo/index.html"
									  << ":/demo/openlime.min.js"
									  << ":/demo/skin.css"
									  << ":/demo/skin.svg";
	QDir dir(output);
	for(QString file: files) {
		QFile fp(file);
		fp.open(QFile::ReadOnly);
		QFileInfo info(file);
		QFile copy(dir.filePath(info.fileName()));
		copy.open(QFile::WriteOnly);
		copy.write(fp.readAll());
	}
}

bool RtiTask::progressed(std::string s, int percent) {
	QString str(s.c_str());
	emit progress(str, percent);
	if(status == PAUSED) {
		mutex.lock();  //mutex should be already locked. this talls the
		mutex.unlock();
	}
	if(status == STOPPED)
		return false;
	return true;
}<|MERGE_RESOLUTION|>--- conflicted
+++ resolved
@@ -68,18 +68,13 @@
     qDebug() << "zoom error: " << err;
 }
 
-<<<<<<< HEAD
 void  RtiTask::relight(bool commonMinMax) {
 	builder = new RtiBuilder;
 	builder->commonMinMax = commonMinMax;
-=======
-void  RtiTask::relight() {
 
-	builder = new RtiBuilder;
 	builder->nworkers = QSettings().value("nworkers", 8).toInt();
 	builder->samplingram = QSettings().value("ram", 512).toInt();
 
->>>>>>> 3156244f
 	builder->samplingram = (*this)["ram"].value.toInt();
 	builder->type         = Rti::Type((*this)["type"].value.toInt());
 	builder->colorspace   = Rti::ColorSpace((*this)["colorspace"].value.toInt());
