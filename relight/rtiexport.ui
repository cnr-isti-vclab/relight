--- conflicted
+++ resolved
@@ -13,61 +13,8 @@
   <property name="windowTitle">
    <string>Dialog</string>
   </property>
-<<<<<<< HEAD
-  <widget class="ImageCropper" name="cropview">
-   <property name="geometry">
-    <rect>
-     <x>9</x>
-     <y>9</y>
-     <width>256</width>
-     <height>192</height>
-    </rect>
-   </property>
-   <property name="sizePolicy">
-    <sizepolicy hsizetype="Expanding" vsizetype="Expanding">
-     <horstretch>5</horstretch>
-     <verstretch>0</verstretch>
-    </sizepolicy>
-   </property>
-  </widget>
-  <widget class="QTabWidget" name="export_frame">
-   <property name="geometry">
-    <rect>
-     <x>552</x>
-     <y>9</y>
-     <width>290</width>
-     <height>597</height>
-    </rect>
-   </property>
-   <property name="currentIndex">
-    <number>1</number>
-   </property>
-   <widget class="QWidget" name="tabWidgetPage1">
-    <attribute name="title">
-     <string>RTI</string>
-    </attribute>
-    <layout class="QVBoxLayout" name="verticalLayout">
-     <item>
-      <widget class="QLabel" name="label">
-       <property name="text">
-        <string>Basis:</string>
-       </property>
-      </widget>
-     </item>
-     <item>
-      <widget class="QComboBox" name="basis">
-       <property name="sizePolicy">
-        <sizepolicy hsizetype="Preferred" vsizetype="Fixed">
-         <horstretch>1</horstretch>
-         <verstretch>0</verstretch>
-        </sizepolicy>
-       </property>
-       <property name="currentIndex">
-        <number>0</number>
-       </property>
-=======
-  <layout class="QHBoxLayout" name="horizontalLayout">
-   <item>
+  <layout class="QGridLayout" name="gridLayout_7">
+   <item row="0" column="0">
     <widget class="ImageCropper" name="cropview">
      <property name="sizePolicy">
       <sizepolicy hsizetype="Expanding" vsizetype="Expanding">
@@ -77,7 +24,7 @@
      </property>
     </widget>
    </item>
-   <item>
+   <item row="0" column="1">
     <widget class="QTabWidget" name="export_frame">
      <property name="currentIndex">
       <number>1</number>
@@ -87,634 +34,605 @@
        <string>RTI</string>
       </attribute>
       <layout class="QVBoxLayout" name="verticalLayout">
->>>>>>> 4053109e
-       <item>
-        <property name="text">
-         <string>LPTM 9 - Polynomial texture map</string>
-        </property>
-       </item>
-       <item>
-        <property name="text">
-         <string>PTM 18 - Polynomial texture map</string>
-        </property>
-       </item>
-       <item>
-        <property name="text">
-         <string>HSH - 12 - Hemispherical harmonics</string>
-        </property>
-       </item>
-       <item>
-        <property name="text">
-         <string>HSH 27 - Hemispherical harmonics</string>
-        </property>
-       </item>
-       <item>
-        <property name="text">
-         <string>BLN - Bilinear interpolation + PCA</string>
-        </property>
-       </item>
-       <item>
-        <property name="text">
-         <string>RBF - Radial basis functions + PCA</string>
-        </property>
-       </item>
-       <item>
-        <property name="text">
-         <string>YBLN - Bilinear + PCA + chroma </string>
-        </property>
-       </item>
-       <item>
-        <property name="text">
-         <string>YRBF - RBF +  PCA + chroma</string>
-        </property>
-       </item>
-      </widget>
-     </item>
-     <item>
-      <widget class="QGroupBox" name="groupBox_3">
-       <property name="title">
-        <string>Format:</string>
-       </property>
-       <layout class="QVBoxLayout" name="verticalLayout_2">
-        <item>
-         <widget class="QRadioButton" name="formatRTI">
-          <property name="text">
-           <string>RTI</string>
-          </property>
-         </widget>
-        </item>
-        <item>
-         <widget class="QRadioButton" name="formatRelight">
-          <property name="text">
-           <string>Relight</string>
-          </property>
-         </widget>
-        </item>
-        <item>
-         <widget class="QRadioButton" name="formatDeepzoom">
-          <property name="text">
-           <string>Relight + Deepzoom</string>
-          </property>
-          <property name="checked">
-           <bool>true</bool>
-          </property>
-         </widget>
-        </item>
-        <item>
-         <widget class="QRadioButton" name="formatTarzoom">
-          <property name="text">
-           <string>Relight + Tarzoom</string>
-          </property>
-          <property name="checked">
-           <bool>false</bool>
-          </property>
-         </widget>
-        </item>
-        <item>
-         <widget class="QRadioButton" name="formatItarzoom">
-          <property name="text">
-           <string>Relight + ITarzoom</string>
-          </property>
-         </widget>
-        </item>
-        <item>
-         <widget class="QCheckBox" name="openlime">
-          <property name="text">
-           <string>Add Openlime viewer</string>
-          </property>
-         </widget>
-        </item>
-       </layout>
-      </widget>
-     </item>
-     <item>
-      <widget class="QGroupBox" name="groupBox_2">
-       <property name="sizePolicy">
-        <sizepolicy hsizetype="Preferred" vsizetype="Preferred">
-         <horstretch>0</horstretch>
-         <verstretch>0</verstretch>
-        </sizepolicy>
-       </property>
-       <property name="title">
-        <string>Quality</string>
-       </property>
-       <layout class="QGridLayout" name="gridLayout_2">
-        <item row="0" column="0">
-         <widget class="QLabel" name="label_9">
-          <property name="text">
-           <string>RAM (MB)</string>
-          </property>
-         </widget>
-        </item>
-        <item row="0" column="1">
-         <widget class="QSpinBox" name="ram">
-          <property name="minimum">
-           <number>64</number>
-          </property>
-          <property name="maximum">
-           <number>4000000</number>
-          </property>
-          <property name="singleStep">
-           <number>50</number>
-          </property>
-          <property name="value">
-           <number>500</number>
-          </property>
-         </widget>
-        </item>
-        <item row="3" column="0">
-         <widget class="QLabel" name="label_4">
-          <property name="text">
-           <string>Chroma planes:</string>
-          </property>
-         </widget>
-        </item>
-        <item row="3" column="1">
-         <widget class="QSpinBox" name="chroma">
-          <property name="minimum">
-           <number>1</number>
-          </property>
-          <property name="maximum">
-           <number>27</number>
-          </property>
-          <property name="value">
-           <number>3</number>
-          </property>
-         </widget>
-        </item>
-        <item row="2" column="0">
-         <widget class="QLabel" name="label_3">
-          <property name="text">
-           <string>Number of planes:</string>
-          </property>
-         </widget>
-        </item>
-        <item row="2" column="1">
-         <widget class="QSpinBox" name="planes">
-          <property name="minimum">
-           <number>9</number>
-          </property>
-          <property name="maximum">
-           <number>27</number>
-          </property>
-          <property name="value">
-           <number>18</number>
-          </property>
-         </widget>
-        </item>
-        <item row="1" column="0">
-         <widget class="QLabel" name="label_2">
-          <property name="text">
-           <string>Jpeg quality:</string>
-          </property>
-         </widget>
-        </item>
-        <item row="1" column="1">
-         <widget class="QSpinBox" name="quality">
-          <property name="minimum">
-           <number>80</number>
-          </property>
-          <property name="maximum">
-           <number>100</number>
-          </property>
-          <property name="value">
-           <number>95</number>
-          </property>
-         </widget>
-        </item>
-       </layout>
-      </widget>
-     </item>
-     <item>
-      <widget class="QPushButton" name="crop">
-       <property name="text">
-        <string>Crop...</string>
-       </property>
-       <property name="icon">
-        <iconset resource="icons.qrc">
-         <normaloff>:/icons/feather/crop.svg</normaloff>:/icons/feather/crop.svg</iconset>
-       </property>
-      </widget>
-     </item>
-     <item>
-      <spacer name="verticalSpacer_2">
-       <property name="orientation">
-        <enum>Qt::Vertical</enum>
-       </property>
-       <property name="sizeHint" stdset="0">
-        <size>
-         <width>20</width>
-         <height>40</height>
-        </size>
-       </property>
-      </spacer>
-     </item>
-     <item>
-      <widget class="QPushButton" name="build_rti">
-       <property name="text">
-        <string>Build</string>
-       </property>
-      </widget>
-     </item>
-    </layout>
-   </widget>
-   <widget class="QWidget" name="tab">
-    <attribute name="title">
-     <string>Normals</string>
-    </attribute>
-    <layout class="QVBoxLayout" name="verticalLayout_3">
-     <item>
-      <widget class="QGroupBox" name="groupBox_5">
-       <property name="title">
-        <string>Solver</string>
-       </property>
-       <layout class="QGridLayout" name="gridLayout_4">
-        <item row="2" column="0">
-         <widget class="QRadioButton" name="sbl_solver">
-          <property name="enabled">
-           <bool>false</bool>
-          </property>
-          <property name="text">
-           <string>Sparse Baesian</string>
-          </property>
-         </widget>
-        </item>
-        <item row="0" column="0">
-         <widget class="QRadioButton" name="l2_solver">
-          <property name="text">
-           <string>Least squares</string>
-          </property>
-          <property name="checked">
-           <bool>true</bool>
-          </property>
-         </widget>
-        </item>
-        <item row="3" column="0">
-         <widget class="QRadioButton" name="rpca_solver">
-          <property name="enabled">
-           <bool>false</bool>
-          </property>
-          <property name="text">
-           <string>Robust PCA</string>
-          </property>
-         </widget>
-        </item>
-       </layout>
-      </widget>
-     </item>
-     <item>
-      <widget class="QGroupBox" name="groupBox_6">
-       <property name="title">
-        <string>3D Surface</string>
-       </property>
-       <layout class="QGridLayout" name="gridLayout_5">
-        <item row="3" column="2">
-         <widget class="QDoubleSpinBox" name="discontinuity">
-          <property name="value">
-           <double>2.000000000000000</double>
-          </property>
-         </widget>
-        </item>
-        <item row="3" column="0" colspan="2">
-         <widget class="QLabel" name="label_11">
-          <property name="text">
-           <string>Discontinuity</string>
-          </property>
-         </widget>
-        </item>
-        <item row="0" column="0" rowspan="2" colspan="3">
-         <widget class="QCheckBox" name="export_surface">
-          <property name="text">
-           <string>Export ply surface</string>
-          </property>
-         </widget>
-        </item>
-        <item row="2" column="0">
-         <widget class="QCheckBox" name="export_depthmap">
-          <property name="text">
-           <string>Export tiff depthmap</string>
-          </property>
-         </widget>
-        </item>
-       </layout>
-      </widget>
-     </item>
-     <item>
-      <widget class="QPushButton" name="crop1">
-       <property name="text">
-        <string>Crop...</string>
-       </property>
-       <property name="icon">
-        <iconset resource="icons.qrc">
-         <normaloff>:/icons/feather/crop.svg</normaloff>:/icons/feather/crop.svg</iconset>
-       </property>
-      </widget>
-     </item>
-     <item>
-      <spacer name="verticalSpacer">
-       <property name="orientation">
-        <enum>Qt::Vertical</enum>
-       </property>
-       <property name="sizeHint" stdset="0">
-        <size>
-         <width>20</width>
-         <height>40</height>
-        </size>
-       </property>
-      </spacer>
-     </item>
-     <item>
-      <widget class="QPushButton" name="build_normals">
-       <property name="text">
-        <string>Build</string>
-       </property>
-      </widget>
-     </item>
-    </layout>
-   </widget>
-  </widget>
-  <widget class="QFrame" name="crop_frame">
-   <property name="geometry">
-    <rect>
-     <x>848</x>
-     <y>9</y>
-     <width>300</width>
-     <height>646</height>
-    </rect>
-   </property>
-   <property name="sizePolicy">
-    <sizepolicy hsizetype="Minimum" vsizetype="Preferred">
-     <horstretch>1</horstretch>
-     <verstretch>0</verstretch>
-    </sizepolicy>
-   </property>
-   <property name="minimumSize">
-    <size>
-     <width>300</width>
-     <height>300</height>
-    </size>
-   </property>
-   <property name="frameShape">
-    <enum>QFrame::StyledPanel</enum>
-   </property>
-   <property name="frameShadow">
-    <enum>QFrame::Raised</enum>
-   </property>
-   <layout class="QGridLayout" name="gridLayout_6">
-    <item row="0" column="0">
-     <widget class="QGroupBox" name="groupBox">
-      <property name="sizePolicy">
-       <sizepolicy hsizetype="Preferred" vsizetype="Preferred">
-        <horstretch>0</horstretch>
-        <verstretch>0</verstretch>
-       </sizepolicy>
-      </property>
-      <property name="title">
-       <string>Crop</string>
-      </property>
-      <layout class="QGridLayout" name="gridLayout_3">
-       <item row="0" column="0">
-        <widget class="QLabel" name="label_5">
+       <item>
+        <widget class="QLabel" name="label">
          <property name="text">
-          <string>Width</string>
-         </property>
-        </widget>
-       </item>
-       <item row="0" column="1">
-        <widget class="QSpinBox" name="width">
-         <property name="enabled">
-          <bool>true</bool>
-         </property>
-         <property name="maximum">
-          <number>32768</number>
-         </property>
-        </widget>
-       </item>
-       <item row="1" column="0">
-        <widget class="QLabel" name="label_7">
-         <property name="text">
-          <string>Height</string>
-         </property>
-        </widget>
-       </item>
-       <item row="1" column="1">
-        <widget class="QSpinBox" name="height">
-         <property name="enabled">
-          <bool>true</bool>
-         </property>
-         <property name="maximum">
-          <number>32768</number>
-         </property>
-        </widget>
-       </item>
-       <item row="2" column="0">
-        <widget class="QLabel" name="label_10">
-         <property name="text">
-          <string>Left</string>
-         </property>
-        </widget>
-       </item>
-       <item row="2" column="1">
-        <widget class="QSpinBox" name="left">
-         <property name="enabled">
-          <bool>true</bool>
-         </property>
-         <property name="maximum">
-          <number>32768</number>
-         </property>
-        </widget>
-       </item>
-       <item row="3" column="0">
-        <widget class="QLabel" name="label_8">
-         <property name="text">
-          <string>Top</string>
-         </property>
-        </widget>
-       </item>
-       <item row="3" column="1">
-        <widget class="QSpinBox" name="top">
-         <property name="enabled">
-          <bool>true</bool>
-         </property>
-         <property name="maximum">
-          <number>32768</number>
-         </property>
-        </widget>
-       </item>
-      </layout>
-     </widget>
-<<<<<<< HEAD
-    </item>
-    <item row="1" column="0">
-     <widget class="QGroupBox" name="groupBox_4">
-      <property name="title">
-       <string>Aspect ratio</string>
-      </property>
-      <layout class="QGridLayout" name="gridLayout">
-       <item row="0" column="0" colspan="3">
-        <widget class="QComboBox" name="aspect"/>
-       </item>
-       <item row="1" column="0">
-        <widget class="QSpinBox" name="aspect_width">
+          <string>Basis:</string>
+         </property>
+        </widget>
+       </item>
+       <item>
+        <widget class="QComboBox" name="basis">
          <property name="sizePolicy">
-          <sizepolicy hsizetype="MinimumExpanding" vsizetype="Fixed">
+          <sizepolicy hsizetype="Preferred" vsizetype="Fixed">
+           <horstretch>1</horstretch>
+           <verstretch>0</verstretch>
+          </sizepolicy>
+         </property>
+         <property name="currentIndex">
+          <number>0</number>
+         </property>
+         <item>
+          <property name="text">
+           <string>LPTM 9 - Polynomial texture map</string>
+          </property>
+         </item>
+         <item>
+          <property name="text">
+           <string>PTM 18 - Polynomial texture map</string>
+          </property>
+         </item>
+         <item>
+          <property name="text">
+           <string>HSH - 12 - Hemispherical harmonics</string>
+          </property>
+         </item>
+         <item>
+          <property name="text">
+           <string>HSH 27 - Hemispherical harmonics</string>
+          </property>
+         </item>
+         <item>
+          <property name="text">
+           <string>BLN - Bilinear interpolation + PCA</string>
+          </property>
+         </item>
+         <item>
+          <property name="text">
+           <string>RBF - Radial basis functions + PCA</string>
+          </property>
+         </item>
+         <item>
+          <property name="text">
+           <string>YBLN - Bilinear + PCA + chroma </string>
+          </property>
+         </item>
+         <item>
+          <property name="text">
+           <string>YRBF - RBF +  PCA + chroma</string>
+          </property>
+         </item>
+        </widget>
+       </item>
+       <item>
+        <widget class="QGroupBox" name="groupBox_3">
+         <property name="title">
+          <string>Format:</string>
+         </property>
+         <layout class="QVBoxLayout" name="verticalLayout_2">
+          <item>
+           <widget class="QRadioButton" name="formatRTI">
+            <property name="text">
+             <string>RTI</string>
+            </property>
+           </widget>
+          </item>
+          <item>
+           <widget class="QRadioButton" name="formatRelight">
+            <property name="text">
+             <string>Relight</string>
+            </property>
+           </widget>
+          </item>
+          <item>
+           <widget class="QRadioButton" name="formatDeepzoom">
+            <property name="text">
+             <string>Relight + Deepzoom</string>
+            </property>
+            <property name="checked">
+             <bool>true</bool>
+            </property>
+           </widget>
+          </item>
+          <item>
+           <widget class="QRadioButton" name="formatTarzoom">
+            <property name="text">
+             <string>Relight + Tarzoom</string>
+            </property>
+            <property name="checked">
+             <bool>false</bool>
+            </property>
+           </widget>
+          </item>
+          <item>
+           <widget class="QRadioButton" name="formatItarzoom">
+            <property name="text">
+             <string>Relight + ITarzoom</string>
+            </property>
+           </widget>
+          </item>
+          <item>
+           <widget class="QCheckBox" name="openlime">
+            <property name="text">
+             <string>Add Openlime viewer</string>
+            </property>
+           </widget>
+          </item>
+         </layout>
+        </widget>
+       </item>
+       <item>
+        <widget class="QGroupBox" name="groupBox_2">
+         <property name="sizePolicy">
+          <sizepolicy hsizetype="Preferred" vsizetype="Preferred">
            <horstretch>0</horstretch>
            <verstretch>0</verstretch>
           </sizepolicy>
          </property>
-         <property name="minimum">
-          <number>1</number>
-         </property>
-         <property name="maximum">
-          <number>10000</number>
-=======
+         <property name="title">
+          <string>Quality</string>
+         </property>
+         <layout class="QGridLayout" name="gridLayout_2">
+          <item row="0" column="0">
+           <widget class="QLabel" name="label_9">
+            <property name="text">
+             <string>RAM (MB)</string>
+            </property>
+           </widget>
+          </item>
+          <item row="0" column="1">
+           <widget class="QSpinBox" name="ram">
+            <property name="minimum">
+             <number>64</number>
+            </property>
+            <property name="maximum">
+             <number>4000000</number>
+            </property>
+            <property name="singleStep">
+             <number>50</number>
+            </property>
+            <property name="value">
+             <number>500</number>
+            </property>
+           </widget>
+          </item>
+          <item row="3" column="0">
+           <widget class="QLabel" name="label_4">
+            <property name="text">
+             <string>Chroma planes:</string>
+            </property>
+           </widget>
+          </item>
+          <item row="3" column="1">
+           <widget class="QSpinBox" name="chroma">
+            <property name="minimum">
+             <number>1</number>
+            </property>
+            <property name="maximum">
+             <number>27</number>
+            </property>
+            <property name="value">
+             <number>3</number>
+            </property>
+           </widget>
+          </item>
+          <item row="2" column="0">
+           <widget class="QLabel" name="label_3">
+            <property name="text">
+             <string>Number of planes:</string>
+            </property>
+           </widget>
+          </item>
+          <item row="2" column="1">
+           <widget class="QSpinBox" name="planes">
+            <property name="minimum">
+             <number>9</number>
+            </property>
+            <property name="maximum">
+             <number>27</number>
+            </property>
+            <property name="value">
+             <number>18</number>
+            </property>
+           </widget>
+          </item>
+          <item row="1" column="0">
+           <widget class="QLabel" name="label_2">
+            <property name="text">
+             <string>Jpeg quality:</string>
+            </property>
+           </widget>
+          </item>
+          <item row="1" column="1">
+           <widget class="QSpinBox" name="quality">
+            <property name="minimum">
+             <number>80</number>
+            </property>
+            <property name="maximum">
+             <number>100</number>
+            </property>
+            <property name="value">
+             <number>95</number>
+            </property>
+           </widget>
+          </item>
+         </layout>
+        </widget>
+       </item>
+       <item>
+        <widget class="QPushButton" name="crop">
+         <property name="text">
+          <string>Crop...</string>
+         </property>
+         <property name="icon">
+          <iconset resource="icons.qrc">
+           <normaloff>:/icons/feather/crop.svg</normaloff>:/icons/feather/crop.svg</iconset>
+         </property>
+        </widget>
+       </item>
+       <item>
+        <spacer name="verticalSpacer_2">
+         <property name="orientation">
+          <enum>Qt::Vertical</enum>
+         </property>
+         <property name="sizeHint" stdset="0">
+          <size>
+           <width>20</width>
+           <height>40</height>
+          </size>
+         </property>
+        </spacer>
+       </item>
+       <item>
+        <widget class="QPushButton" name="build_rti">
+         <property name="text">
+          <string>Build</string>
+         </property>
+        </widget>
+       </item>
+      </layout>
+     </widget>
      <widget class="QWidget" name="tab">
       <attribute name="title">
        <string>Normals</string>
       </attribute>
-      <layout class="QGridLayout" name="gridLayout_7">
-       <item row="0" column="0">
+      <layout class="QVBoxLayout" name="verticalLayout_3">
+       <item>
         <widget class="QGroupBox" name="groupBox_5">
          <property name="title">
           <string>Solver</string>
->>>>>>> 4053109e
-         </property>
-        </widget>
-       </item>
-<<<<<<< HEAD
-       <item row="1" column="1">
-        <widget class="QLabel" name="label_6">
-         <property name="sizePolicy">
-          <sizepolicy hsizetype="Minimum" vsizetype="Preferred">
-           <horstretch>0</horstretch>
-           <verstretch>0</verstretch>
-          </sizepolicy>
-=======
-       <item row="1" column="0">
+         </property>
+         <layout class="QGridLayout" name="gridLayout_4">
+          <item row="2" column="0">
+           <widget class="QRadioButton" name="sbl_solver">
+            <property name="enabled">
+             <bool>false</bool>
+            </property>
+            <property name="text">
+             <string>Sparse Baesian</string>
+            </property>
+           </widget>
+          </item>
+          <item row="0" column="0">
+           <widget class="QRadioButton" name="l2_solver">
+            <property name="text">
+             <string>Least squares</string>
+            </property>
+            <property name="checked">
+             <bool>true</bool>
+            </property>
+           </widget>
+          </item>
+          <item row="3" column="0">
+           <widget class="QRadioButton" name="rpca_solver">
+            <property name="enabled">
+             <bool>false</bool>
+            </property>
+            <property name="text">
+             <string>Robust PCA</string>
+            </property>
+           </widget>
+          </item>
+         </layout>
+        </widget>
+       </item>
+       <item>
         <widget class="QGroupBox" name="groupBox_6">
          <property name="title">
-          <string>Flatten normals</string>
+          <string>3D Surface</string>
          </property>
          <layout class="QGridLayout" name="gridLayout_5">
           <item row="0" column="0" colspan="2">
-           <widget class="QRadioButton" name="flat_none">
-            <property name="text">
-             <string>None</string>
-            </property>
-            <property name="checked">
-             <bool>true</bool>
-            </property>
-           </widget>
-          </item>
-          <item row="1" column="0" colspan="2">
-           <widget class="QRadioButton" name="flat_radial">
-            <property name="text">
-             <string>Radial</string>
-            </property>
-           </widget>
-          </item>
-          <item row="2" column="0" colspan="2">
-           <widget class="QRadioButton" name="flat_fourier">
-            <property name="text">
-             <string>Fourier</string>
-            </property>
-           </widget>
-          </item>
-          <item row="3" column="0">
+           <widget class="QCheckBox" name="export_surface">
+            <property name="text">
+             <string>Export ply surface</string>
+            </property>
+           </widget>
+          </item>
+          <item row="1" column="0">
            <widget class="QLabel" name="label_11">
             <property name="text">
+             <string>Discontinuity</string>
+            </property>
+           </widget>
+          </item>
+          <item row="1" column="1">
+           <widget class="QDoubleSpinBox" name="discontinuity">
+            <property name="value">
+             <double>2.000000000000000</double>
+            </property>
+           </widget>
+          </item>
+         </layout>
+        </widget>
+       </item>
+       <item>
+        <widget class="QGroupBox" name="groupBox_7">
+         <property name="title">
+          <string>Flatten normals</string>
+         </property>
+         <layout class="QGridLayout" name="gridLayout_8">
+          <item row="4" column="0">
+           <widget class="QLabel" name="label_12">
+            <property name="text">
              <string>Radius (0 - 100%):</string>
             </property>
            </widget>
           </item>
-          <item row="3" column="1">
+          <item row="4" column="1">
            <widget class="QDoubleSpinBox" name="flat_fourier_radius">
             <property name="value">
              <double>20.000000000000000</double>
             </property>
            </widget>
           </item>
+          <item row="2" column="0" colspan="2">
+           <widget class="QRadioButton" name="flat_radial">
+            <property name="text">
+             <string>Radial</string>
+            </property>
+           </widget>
+          </item>
+          <item row="3" column="0" colspan="2">
+           <widget class="QRadioButton" name="flat_fourier">
+            <property name="text">
+             <string>Fourier</string>
+            </property>
+           </widget>
+          </item>
+          <item row="1" column="0">
+           <widget class="QRadioButton" name="flat_none">
+            <property name="text">
+             <string>None</string>
+            </property>
+            <property name="checked">
+             <bool>true</bool>
+            </property>
+           </widget>
+          </item>
          </layout>
         </widget>
        </item>
-       <item row="2" column="0">
+       <item>
         <widget class="QPushButton" name="crop1">
          <property name="text">
           <string>Crop...</string>
->>>>>>> 4053109e
-         </property>
-         <property name="text">
-          <string>:</string>
-         </property>
-        </widget>
-       </item>
-<<<<<<< HEAD
-       <item row="1" column="2">
-        <widget class="QSpinBox" name="aspect_height">
-         <property name="sizePolicy">
-          <sizepolicy hsizetype="MinimumExpanding" vsizetype="Fixed">
-           <horstretch>0</horstretch>
-           <verstretch>0</verstretch>
-          </sizepolicy>
-=======
-       <item row="3" column="0">
+         </property>
+         <property name="icon">
+          <iconset resource="icons.qrc">
+           <normaloff>:/icons/feather/crop.svg</normaloff>:/icons/feather/crop.svg</iconset>
+         </property>
+        </widget>
+       </item>
+       <item>
         <spacer name="verticalSpacer">
          <property name="orientation">
           <enum>Qt::Vertical</enum>
->>>>>>> 4053109e
-         </property>
-         <property name="minimum">
-          <number>1</number>
-         </property>
-<<<<<<< HEAD
-         <property name="maximum">
-          <number>10000</number>
-=======
+         </property>
+         <property name="sizeHint" stdset="0">
+          <size>
+           <width>20</width>
+           <height>40</height>
+          </size>
+         </property>
         </spacer>
        </item>
-       <item row="4" column="0">
+       <item>
         <widget class="QPushButton" name="build_normals">
          <property name="text">
           <string>Build</string>
->>>>>>> 4053109e
          </property>
         </widget>
        </item>
       </layout>
      </widget>
-    </item>
-    <item row="3" column="0">
-     <spacer name="verticalSpacer_3">
-      <property name="orientation">
-       <enum>Qt::Vertical</enum>
-      </property>
-      <property name="sizeHint" stdset="0">
-       <size>
-        <width>20</width>
-        <height>285</height>
-       </size>
-      </property>
-     </spacer>
-    </item>
-    <item row="4" column="0">
-     <widget class="QDialogButtonBox" name="cropbuttonbox">
-      <property name="orientation">
-       <enum>Qt::Horizontal</enum>
-      </property>
-      <property name="standardButtons">
-       <set>QDialogButtonBox::Cancel|QDialogButtonBox::Ok</set>
-      </property>
-     </widget>
-    </item>
-    <item row="2" column="0">
-     <widget class="QPushButton" name="cropreset">
-      <property name="text">
-       <string>Reset</string>
-      </property>
-     </widget>
-    </item>
-   </layout>
-  </widget>
+    </widget>
+   </item>
+   <item row="0" column="2">
+    <widget class="QFrame" name="crop_frame">
+     <property name="sizePolicy">
+      <sizepolicy hsizetype="Minimum" vsizetype="Preferred">
+       <horstretch>1</horstretch>
+       <verstretch>0</verstretch>
+      </sizepolicy>
+     </property>
+     <property name="minimumSize">
+      <size>
+       <width>300</width>
+       <height>300</height>
+      </size>
+     </property>
+     <property name="frameShape">
+      <enum>QFrame::StyledPanel</enum>
+     </property>
+     <property name="frameShadow">
+      <enum>QFrame::Raised</enum>
+     </property>
+     <layout class="QGridLayout" name="gridLayout_6">
+      <item row="0" column="0">
+       <widget class="QGroupBox" name="groupBox">
+        <property name="sizePolicy">
+         <sizepolicy hsizetype="Preferred" vsizetype="Preferred">
+          <horstretch>0</horstretch>
+          <verstretch>0</verstretch>
+         </sizepolicy>
+        </property>
+        <property name="title">
+         <string>Crop</string>
+        </property>
+        <layout class="QGridLayout" name="gridLayout_3">
+         <item row="0" column="0">
+          <widget class="QLabel" name="label_5">
+           <property name="text">
+            <string>Width</string>
+           </property>
+          </widget>
+         </item>
+         <item row="0" column="1">
+          <widget class="QSpinBox" name="width">
+           <property name="enabled">
+            <bool>true</bool>
+           </property>
+           <property name="maximum">
+            <number>32768</number>
+           </property>
+          </widget>
+         </item>
+         <item row="1" column="0">
+          <widget class="QLabel" name="label_7">
+           <property name="text">
+            <string>Height</string>
+           </property>
+          </widget>
+         </item>
+         <item row="1" column="1">
+          <widget class="QSpinBox" name="height">
+           <property name="enabled">
+            <bool>true</bool>
+           </property>
+           <property name="maximum">
+            <number>32768</number>
+           </property>
+          </widget>
+         </item>
+         <item row="2" column="0">
+          <widget class="QLabel" name="label_10">
+           <property name="text">
+            <string>Left</string>
+           </property>
+          </widget>
+         </item>
+         <item row="2" column="1">
+          <widget class="QSpinBox" name="left">
+           <property name="enabled">
+            <bool>true</bool>
+           </property>
+           <property name="maximum">
+            <number>32768</number>
+           </property>
+          </widget>
+         </item>
+         <item row="3" column="0">
+          <widget class="QLabel" name="label_8">
+           <property name="text">
+            <string>Top</string>
+           </property>
+          </widget>
+         </item>
+         <item row="3" column="1">
+          <widget class="QSpinBox" name="top">
+           <property name="enabled">
+            <bool>true</bool>
+           </property>
+           <property name="maximum">
+            <number>32768</number>
+           </property>
+          </widget>
+         </item>
+        </layout>
+       </widget>
+      </item>
+      <item row="1" column="0">
+       <widget class="QGroupBox" name="groupBox_4">
+        <property name="title">
+         <string>Aspect ratio</string>
+        </property>
+        <layout class="QGridLayout" name="gridLayout">
+         <item row="0" column="0" colspan="3">
+          <widget class="QComboBox" name="aspect"/>
+         </item>
+         <item row="1" column="0">
+          <widget class="QSpinBox" name="aspect_width">
+           <property name="sizePolicy">
+            <sizepolicy hsizetype="MinimumExpanding" vsizetype="Fixed">
+             <horstretch>0</horstretch>
+             <verstretch>0</verstretch>
+            </sizepolicy>
+           </property>
+           <property name="minimum">
+            <number>1</number>
+           </property>
+           <property name="maximum">
+            <number>10000</number>
+           </property>
+          </widget>
+         </item>
+         <item row="1" column="1">
+          <widget class="QLabel" name="label_6">
+           <property name="sizePolicy">
+            <sizepolicy hsizetype="Minimum" vsizetype="Preferred">
+             <horstretch>0</horstretch>
+             <verstretch>0</verstretch>
+            </sizepolicy>
+           </property>
+           <property name="text">
+            <string>:</string>
+           </property>
+          </widget>
+         </item>
+         <item row="1" column="2">
+          <widget class="QSpinBox" name="aspect_height">
+           <property name="sizePolicy">
+            <sizepolicy hsizetype="MinimumExpanding" vsizetype="Fixed">
+             <horstretch>0</horstretch>
+             <verstretch>0</verstretch>
+            </sizepolicy>
+           </property>
+           <property name="minimum">
+            <number>1</number>
+           </property>
+           <property name="maximum">
+            <number>10000</number>
+           </property>
+          </widget>
+         </item>
+        </layout>
+       </widget>
+      </item>
+      <item row="3" column="0">
+       <spacer name="verticalSpacer_3">
+        <property name="orientation">
+         <enum>Qt::Vertical</enum>
+        </property>
+        <property name="sizeHint" stdset="0">
+         <size>
+          <width>20</width>
+          <height>285</height>
+         </size>
+        </property>
+       </spacer>
+      </item>
+      <item row="4" column="0">
+       <widget class="QDialogButtonBox" name="cropbuttonbox">
+        <property name="orientation">
+         <enum>Qt::Horizontal</enum>
+        </property>
+        <property name="standardButtons">
+         <set>QDialogButtonBox::Cancel|QDialogButtonBox::Ok</set>
+        </property>
+       </widget>
+      </item>
+      <item row="2" column="0">
+       <widget class="QPushButton" name="cropreset">
+        <property name="text">
+         <string>Reset</string>
+        </property>
+       </widget>
+      </item>
+     </layout>
+    </widget>
+   </item>
+  </layout>
  </widget>
  <customwidgets>
   <customwidget>
