--- conflicted
+++ resolved
@@ -113,11 +113,8 @@
     ../src/fft_normal_integration.cpp \
     ../src/deepzoom.cpp \
     sphereframe.cpp \
-<<<<<<< HEAD
     brdftask.cpp
-=======
     ../src/crop.cpp
->>>>>>> 6d1e061d
 
 RESOURCES += \
     res.qrc
