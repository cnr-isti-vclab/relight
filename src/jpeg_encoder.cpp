--- conflicted
+++ resolved
@@ -47,11 +47,7 @@
 }
 
 void JpegEncoder::setDotsPerMeter(float dotsPerMeter) {
-<<<<<<< HEAD
-        this->dotsPerCM = round( dotsPerMeter / 100.0 );  // JPEG requires a resolution in pixels/cm
-=======
 	this->dotsPerCM = round( dotsPerMeter / 100.0 );  // JPEG requires a resolution in pixels/cm
->>>>>>> 0d000dc4
 }
 
 
@@ -94,13 +90,8 @@
 	info.optimize_coding = (boolean)optimize;
 
 	// Set our output resolution if provided in pixels/cm
-<<<<<<< HEAD
-	if(dotsPerCM>0) {
-	        info.X_density = dotsPerCM;
-=======
 	if(dotsPerCM > 0) {
 		info.X_density = dotsPerCM;
->>>>>>> 0d000dc4
 		info.Y_density = dotsPerCM;
 		info.density_unit = 2;   // 2 = pixels per cm
 	}
