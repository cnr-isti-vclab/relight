#include "sphere.h"


#include <QJsonObject>
#include <QJsonArray>
#include <QMessageBox>
#include <QRunnable>
#include <QGradient>

#include "mainwindow.h"
#include "project.h"
#include "lens.h"

#include <Eigen/Dense>
#include <Eigen/Core>
#include <Eigen/Eigenvalues>

#include <iostream>
#include <math.h>
#include <assert.h>

using namespace std;

Sphere::Sphere(int n_lights) {
	lights.resize(n_lights);
	directions.resize(n_lights);
}

void Sphere::resetHighlight(size_t n) {
	lights[n] = QPointF();
	directions[n] = Vector3f();
}

void Sphere::ellipseFit() {
	size_t n = border.size();
	Eigen::MatrixXd D1(n, 3);
	Eigen::MatrixXd D2(n, 3);
	for(size_t k = 0; k < border.size(); k++) {
		double x = border[k].x();
		double y = border[k].y();
		D1(k, 0) = x*x;
		D1(k, 1) = x*y;
		D1(k, 2) = y*y;
		D2(k, 0) = x;
		D2(k, 1) = y;
		D2(k, 2) = 1.0;
	}

	Eigen::MatrixXd S1(3,3);
	Eigen::MatrixXd S2(3,3);
	Eigen::MatrixXd S3(3,3);

	S1 = D1.transpose() * D1;
	S2 = D1.transpose() * D2;
	S3 = D2.transpose() * D2;

	Eigen::MatrixXd C1(3,3);
	C1 << 0,0,2, 0,-1,0, 2,0,0;

	Eigen::MatrixXd M;

	M= C1.inverse()* (S1 - S2*S3.inverse()*S2.transpose());

	Eigen::EigenSolver<Eigen::MatrixXd> s(M);

	Eigen::MatrixXd eigenvector= s.eigenvectors().real();
	Eigen::VectorXd row0 = eigenvector.row(0);
	Eigen::VectorXd row1 = eigenvector.row(1);
	Eigen::VectorXd row2 = eigenvector.row(2);

	Eigen::VectorXd cond = 4 * row0.array() * row2.array() - row1.array().pow(2);


	Eigen::VectorXd min_pos_eig = eigenvector.col(0);
<<<<<<< HEAD
	for(int i = 0; i<3 ; i++){
=======
	for(int i = 0; i<3; i++) {
>>>>>>> 0d000dc4
		if(cond(i) > 0){
			min_pos_eig = eigenvector.col(i);
			break;
		}
	}
	Eigen::VectorXd coeffs(6);
	Eigen::VectorXd cont_matrix=  -1*S3.inverse()* S2.transpose() * min_pos_eig;
	coeffs << min_pos_eig, cont_matrix;


	double a = coeffs(0);
	double b = coeffs(1)/2;
	double c = coeffs(2);
	double d = coeffs(3)/2;
	double f = coeffs(4)/2;
	double g = coeffs(5);

	double center_x = (c*d-b*f)/(pow(b,2)-a*c);
	double center_y = (a*f-b*d)/(pow(b,2)-a*c);

	double numerator = 2*(a*f*f+c*d*d+g*b*b-2*b*d*f-a*c*g);
	double denominator1 = (b*b-a*c)*( (c-a)*sqrt(1+4*b*b/((a-c)*(a-c)))-(c+a));
	double denominator2 = (b*b-a*c)*( (a-c)*sqrt(1+4*b*b/((a-c)*(a-c)))-(c+a));

	double width = sqrt(numerator/denominator1);
	double height = sqrt(numerator/denominator2);
	double phi = 0.5*atan((2*b)/(a-c));

	if(width < height) {
		std::swap(width, height);
		phi += M_PI/2;
	}

	this->ellipse = true;
	center = QPointF(center_x, center_y);
	eWidth = width;
	eHeight = height;
	eAngle = phi*180/M_PI;
}

bool Sphere::fit() {
	if(border.size() < 3)
		return false;

	if(border.size() >= 5) {
		ellipseFit();
		if(isnan(eWidth)) {
<<<<<<< HEAD
		ellipse = false;
=======
			ellipse = false;
>>>>>>> 0d000dc4
		} else {
			radius = eWidth;
			assert(eWidth >= eHeight);
		}
	}
	if(!ellipse) {
		//TODO fitCircle
		double n = border.size();
		double sx = 0, sy = 0, sxy = 0, sx2 = 0, sy2 = 0, sx3 = 0, sy3 = 0, sx2y = 0, sxy2 = 0;
		for(size_t k = 0; k < border.size(); k++) {
			double x = border[k].x();
			double y = border[k].y();
			sx += x;
			sy += y;
			sxy += x*y;
			sx2 += x*x;
			sy2 += y*y;
			sx3 += x*x*x;
			sy3 += y*y*y;
			sx2y += x*x*y;
			sxy2 += x*y*y;
		}

		double d11 = n*sxy - sx*sy;
		double d20 = n*sx2 - sx*sx;
		double d02 = n*sy2 - sy*sy;
		double d30 = n*sx3 - sx2*sx;
		double d03 = n*sy3 - sy2*sy;
		double d21 = n*sx2y - sx2*sy;
		double d12 = n*sxy2 - sx*sy2;

		double a = ((d30 + d12)*d02 - (d03 + d21)*d11)/(2*(d02*d20 - d11*d11));
		double b = ((d03 + d21)*d20 - (d30 + d12)*d11)/(2*(d20*d02 - d11*d11));

		double c = (sx2 +sy2  -2*a*sx - 2*b*sy)/n;
		double r = sqrt(c + a*a + b*b);

		center = QPointF(a, b);
		radius = r;

	}
	float max_angle = (50.0/180.0)*M_PI; //slightly over 45. hoping not to spot reflexes
	smallradius = radius*sin(max_angle);

	int startx = (int)floor(center.x() - smallradius);
	int endx = (int)ceil(center.x() + smallradius+1);

	int starty = (int)floor(center.y() - smallradius);
	int endy = (int)ceil(center.y() + smallradius+1);

	inner = QRect(startx, starty, endx - startx, endy - starty);

	//	sphere =QImage(endx - startx, endy - starty, QImage::Format_ARGB32);
	//	sphere.fill(0);

	/*	if(startx < 0 || starty < 0 || endx >= imgsize.width() || endy >= imgsize.height()) {
		fitted = false;
		return false;
	} */
	sphereImg = QImage(inner.width(), inner.height(), QImage::Format_ARGB32);
	sphereImg.fill(0);

	fitted = true;
	return true;
}
bool inEllipse(double x, double y, double a, double b, double theta) {
	double x_rotated = x * cos(theta) + y * sin(theta);
	double y_rotated = y * cos(theta) - x * sin(theta);
<<<<<<< HEAD

	double value = pow(x_rotated / a, 2) + pow(y_rotated / b, 2);
	return value <= 1.0;
}
=======
>>>>>>> 0d000dc4

	double value = pow(x_rotated / a, 2) + pow(y_rotated / b, 2);
	return value <= 1.0;
}

<<<<<<< HEAD
=======

>>>>>>> 0d000dc4
void Sphere::findHighlight(QImage img, int n, bool update_positions) {
	if(sphereImg.isNull()) {
		sphereImg = QImage(inner.width(), inner.height(), QImage::Format_ARGB32);
		sphereImg.fill(0);
	}
	if(n == 0) thumbs.clear();

	thumbs.push_back(img.copy(inner));

	uchar threshold = 240;

	vector<int> histo;

	//lower threshold until we find something.
	QPointF bari(0, 0); //in image coords
	int count = 0;
	int iter = 0;
	while(count < 10 && threshold > 100) {
		bari = QPointF(0, 0);
		count = 0;
		for(int y = inner.top(); y < inner.bottom(); y++) {
			for(int x = inner.left(); x < inner.right(); x++) {

				float X = x - inner.left(); //coordinates in outer rect
				float Y = y - inner.top();

				float cx = X - smallradius;
				float cy = Y - smallradius;
				if(ellipse) {
					if(!inEllipse(cx, cy, eWidth, eHeight, eAngle))
						continue;
				} else {
<<<<<<< HEAD
				float d = sqrt(cx*cx + cy*cy);
				if(d > smallradius) continue;
=======
					float d = sqrt(cx*cx + cy*cy);
					if(d > smallradius) continue;
>>>>>>> 0d000dc4
				}

				QRgb c = img.pixel(x, y);
				int g = qGray(c);

				assert(X >= 0 && X < sphereImg.width());
				assert(Y >= 0 && Y < sphereImg.height());
				int mg = qGray(sphereImg.pixel(X, Y));
				if(g > mg) sphereImg.setPixel(X, Y, qRgb(g, g, g));

				if(g < threshold) continue;
				//sphereImg.setPixel(X, Y, qRgb(threshold, 0, 0));
				
				bari += QPointF(x, y);
				count++;

			}
		}
		histo.push_back(count);

		if(count > 0) {
			bari.rx() /= count;
			bari.ry() /= count;
		}
		//sphereImg.setPixel(int(bari.x()) - inner.left(), int(bari.y()) - inner.top(), qRgb(255, 255, 255));
		
		
		threshold -= 10;
		iter++;
	}
	if(!update_positions)
		return;
	
	//threshold now is 10 lower so we get more points.
	threshold += 10;

	if(threshold < 200) {
		//highlight in the mid greys? probably all the sphere is in shadow.
		lights[n] = QPointF(0, 0);
		return;
	}

	iter = 0;
	//find biggest spot by removing outliers.
	double radius = ceil(0.5*inner.width());
	while(radius > ceil(0.02*inner.width())) {
		QPointF newbari(0, 0); //in image coords
		double weight = 0.0;
		int starty = std::max(inner.top(),    int(floor(bari.ry()) - radius));
		int endy   = std::min(inner.bottom(), int( ceil(bari.ry()) + radius));
		int startx = std::max(inner.left(),   int(floor(bari.rx()) - radius));
		int endx   = std::min(inner.right(),  int( ceil(bari.rx()) + radius));
		for(int y = starty; y < endy; y++) {
			for(int x = startx; x < endx; x++) {

				float X = x - inner.left(); //coordinates in outer rect
				float Y = y - inner.top();

				float cx = X - smallradius;
				float cy = Y - smallradius;
				float d = sqrt(cx*cx + cy*cy);
				if(d > smallradius) continue;

				QRgb c = img.pixel(x, y);
				int g = qGray(c);
				if(g < threshold) continue;
				
				newbari += QPointF(x*double(g), y*double(g));
				weight += g;
			}
		}
		iter++;
		if(weight == 0.0) break;
		bari = newbari/weight;
		radius *= 0.5;
	}
	//sphereImg.setPixel(int(bari.x()) - inner.left(), int(bari.y()) - inner.top(), qRgb(0, 255, 0));
	

	/*	if(!sphere) {
		sphere = new QGraphicsPixmapItem(QPixmap::fromImage(sphereImg));
		sphere->setZValue(-0.5);
		sphere->setPos(inner.topLeft());
	} else {
		sphere->setPixmap(QPixmap::fromImage(sphereImg));
	} */
	lights[n] = bari;
}

void Sphere::computeDirections(Lens &lens) {

	Eigen::Vector2f radial;
	if(ellipse) {
		//check large axis:
		Eigen::Vector2f major = { cos(eAngle*M_PI/180), sin(eAngle*M_PI/180) }; //this should be major axis.
		major.normalize();
		radial = { center.x() - lens.width/2.0f, center.y() - lens.height/2.0f};
		radial.normalize();
		float deviation = 180*acos(fabs(major.dot(radial)))/M_PI;
		cout << "Deviation from axis to direction to center In degrees: " << deviation << endl;
	}


	directions.resize(lights.size());
	Vector3f viewDir = lens.viewDirection(center.x(), center.y());
	for(size_t i = 0; i < lights.size(); i++) {
		if(lights[i].isNull()) {
			directions[i] = Vector3f(0, 0, 0);
			continue;
		}


		float x = lights[i].x();
		float y = lights[i].y();
		Vector3f dir = lens.viewDirection(x, y);

		if(ellipse) {
			Eigen::Vector2f diff = { x - center.x(), y - center.y() };
			Eigen::Vector2f cradial = radial*diff.dot(radial); //find radial component;
			diff -= cradial; //orthogonal component;
			cradial *= eHeight/eWidth;
			diff += cradial;
			diff /= eWidth;
			x = diff.x();
			y = -diff.y();
		} else {
			x = (x - inner.left() - smallradius)/radius;
			y = -(y - inner.top() - smallradius)/radius; //inverted y  coords
		}

		float d = sqrt(x*x + y*y);
		float a = asin(d)*2;
		//this takes into account large spheres
		float delta = viewDir.angle(dir);
		a += delta;
		float r = sin(a);
		x *= r/d;
		y *= r/d;

		float z2 = std::min(1.0, std::max(0.0, (1.0 - x*x - y*y)));
		float z = sqrt(z2);

		directions[i] = Vector3f(x, y, z);
	}

}

Line Sphere::toLine(Vector3f dir, Lens &lens) {
	Line line;
	line.origin[0] = (center.x() - lens.width/2.0f)/lens.width;
	line.origin[1] = (center.y() - lens.height/2.0f)/lens.width;
	line.direction = dir;
	return line;
}

//find the intersection of the lines using least squares approximation.
Vector3f intersection(std::vector<Line> &lines) {
	Eigen::MatrixXd A(lines.size(), 3);
	Eigen::VectorXd B(lines.size());
	for(size_t i = 0; i < lines.size(); i++) {
		A(i, 0) = lines[i].direction[0];
		A(i, 1) = lines[i].direction[1];
		A(i, 2) = lines[i].direction[2];
		B(i) = lines[i].origin * lines[i].direction;
	}
	Eigen::VectorXd X = A.jacobiSvd(Eigen::ComputeThinU | Eigen::ComputeThinV).solve(B);
	return Vector3f(X[0], X[1], X[2]);
}

//estimate light directions relative to the center of the image.
void computeDirections(std::vector<Sphere *> &spheres, Lens &lens, std::vector<Vector3f> &directions) {

	if(spheres.size() == 0)
		return;

	directions.clear();

	//when a light is not in the center of the image we get a bias in the distribution of the lights on the sphere
	//if more than one light from this we can estimate an approximate radius, if not just get the directions.
	for(Sphere *sphere: spheres) {
		sphere->computeDirections(lens);
	}
	//compute just average direction
	for(size_t i = 0; i < spheres[0]->lights.size(); i++) {
		Vector3f dir(0, 0, 0);
		for(Sphere *sphere: spheres) {
			if(sphere->directions[i].isZero()) continue;
			dir += sphere->directions[i];
		}
		dir.normalize();
		directions.push_back(dir);
	}
}

//estimate light positions using parallax (image width is the unit).
void computeParallaxPositions(std::vector<Sphere *> &spheres, Lens &lens, std::vector<Vector3f> &positions) {
	positions.clear();

	for(Sphere *sphere: spheres)
		sphere->computeDirections(lens);
	
	if(spheres.size() == 1) {
		positions = spheres[0]->directions;
		return;
	}
	//for each reflection, compute the lines and the best intersection, estimate the radiuus of the positions vertices
	float radius = 0;
	for(size_t i = 0; i < spheres[0]->directions.size(); i++) {
		std::vector<Line> lines;
		for(Sphere *sphere: spheres) {
			if(sphere->directions[i].isZero()) continue;
			lines.push_back(sphere->toLine(sphere->directions[i], lens));
		}
		Vector3f position = intersection(lines);
		radius += position.norm();
		positions.push_back(position);
	}
	radius /= spheres[0]->directions.size();
	//if some directions is too different from the average radius, we bring the direction closer to the average.
	float threshold = 0.1;
	for(Vector3f &dir: positions) {
		float d = dir.norm();
		if(fabs(d - radius) > threshold*radius) {
			dir *= radius/d;
		}
	}
}

//estimate light positions assuming they live on a sphere (parameters provided by dome
void computeSphericalPositions(std::vector<Sphere *> &spheres, Dome &dome, Lens &lens, std::vector<Vector3f> &positions) {
	positions.clear();
	computeDirections(spheres, lens, positions);
	assert(dome.imageWidth > 0 && dome.domeDiameter > 0);

	for(Vector3f &p: positions) {
		p *= dome.domeDiameter/2.0;
		p[2] += dome.verticalOffset;
	}
}

QJsonObject Sphere::toJson() {
	QJsonObject sphere;
	QJsonArray jcenter = { center.x(), center.y() };
	sphere["center"] = jcenter;
	sphere["radius"] = radius;
	sphere["smallradius"] = smallradius;
	QJsonObject jinner;
	jinner.insert("left", inner.left());
	jinner.insert("top", inner.top());
	jinner.insert("width", inner.width());
	jinner.insert("height", inner.height());
	sphere["inner"] = jinner;

	QJsonArray jlights;
	for(QPointF l: lights) {
		QJsonArray jlight = { l.x(), l.y() };
		jlights.append(jlight);
	}
	sphere["lights"] = jlights;

	QJsonArray jdirections;
	for(Vector3f l: directions) {
		QJsonArray jdir = { l[0], l[1], l[2] };
		jdirections.append(jdir);
	}
	sphere["directions"] = jdirections;

	QJsonArray jborder;
	for(QPointF p: border) {
		QJsonArray b = { p.x(), p.y() };
		jborder.push_back(b);
	}
	sphere["border"] = jborder;
	return sphere;
}

void Sphere::fromJson(QJsonObject obj) {
	auto jcenter = obj["center"].toArray();
	center.setX(jcenter[0].toDouble());
	center.setY(jcenter[1].toDouble());
	fitted = !center.isNull();

	radius = obj["radius"].toDouble();
	smallradius = obj["smallradius"].toDouble();

	auto jinner = obj["inner"].toObject();
	inner.setLeft(jinner["left"].toInt());
	inner.setTop(jinner["top"].toInt());
	inner.setWidth(jinner["width"].toInt());
	inner.setHeight(jinner["height"].toInt());

	lights.clear();
	for(auto jlight: obj["lights"].toArray()) {
		auto j = jlight.toArray();
		lights.push_back(QPointF(j[0].toDouble(), j[1].toDouble()));
	}

	directions.clear();
	for(auto jdir: obj["directions"].toArray()) {
		auto j = jdir.toArray();
		directions.push_back(Vector3f(j[0].toDouble(), j[1].toDouble(), j[2].toDouble()));
	}
	border.clear();
	for(auto jborder: obj["border"].toArray()) {
		auto b = jborder.toArray();
		//TODO cleanp this code replicated in mainwindow.
		border.push_back(QPointF(b[0].toDouble(), b[1].toDouble()));
	}
}<|MERGE_RESOLUTION|>--- conflicted
+++ resolved
@@ -72,11 +72,7 @@
 
 
 	Eigen::VectorXd min_pos_eig = eigenvector.col(0);
-<<<<<<< HEAD
-	for(int i = 0; i<3 ; i++){
-=======
 	for(int i = 0; i<3; i++) {
->>>>>>> 0d000dc4
 		if(cond(i) > 0){
 			min_pos_eig = eigenvector.col(i);
 			break;
@@ -124,11 +120,7 @@
 	if(border.size() >= 5) {
 		ellipseFit();
 		if(isnan(eWidth)) {
-<<<<<<< HEAD
-		ellipse = false;
-=======
 			ellipse = false;
->>>>>>> 0d000dc4
 		} else {
 			radius = eWidth;
 			assert(eWidth >= eHeight);
@@ -197,22 +189,12 @@
 bool inEllipse(double x, double y, double a, double b, double theta) {
 	double x_rotated = x * cos(theta) + y * sin(theta);
 	double y_rotated = y * cos(theta) - x * sin(theta);
-<<<<<<< HEAD
 
 	double value = pow(x_rotated / a, 2) + pow(y_rotated / b, 2);
 	return value <= 1.0;
 }
-=======
->>>>>>> 0d000dc4
-
-	double value = pow(x_rotated / a, 2) + pow(y_rotated / b, 2);
-	return value <= 1.0;
-}
-
-<<<<<<< HEAD
-=======
-
->>>>>>> 0d000dc4
+
+
 void Sphere::findHighlight(QImage img, int n, bool update_positions) {
 	if(sphereImg.isNull()) {
 		sphereImg = QImage(inner.width(), inner.height(), QImage::Format_ARGB32);
@@ -245,13 +227,8 @@
 					if(!inEllipse(cx, cy, eWidth, eHeight, eAngle))
 						continue;
 				} else {
-<<<<<<< HEAD
-				float d = sqrt(cx*cx + cy*cy);
-				if(d > smallradius) continue;
-=======
 					float d = sqrt(cx*cx + cy*cy);
 					if(d > smallradius) continue;
->>>>>>> 0d000dc4
 				}
 
 				QRgb c = img.pixel(x, y);
