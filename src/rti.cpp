#include "rti.h"

#include <QDir>
#include <QFile>
#include <QTextStream>
#include <QJsonDocument>
#include <QString>
#include <QJsonObject>
#include <QJsonArray>
#include <QImage>

#include "jpeg_decoder.h"
#include "vector.h"
#include "imageset.h"

#include <math.h>
#include <iostream>
#include <sstream>
#include <cstring>
#include <assert.h>

using namespace std;

bool Rti::load(const char *filename) {

	QDir dir;

	QFileInfo info(filename);
	if(info.isDir())
		dir.setPath(filename);
	else
		dir = info.dir();

	//read the json
	QFile file(dir.filePath("info.json"));
	if(!file.open(QFile::ReadOnly)) {
		error = "Could not open file: ";
		return false;
	}
	QByteArray json = file.readAll();
	QJsonDocument doc = QJsonDocument::fromJson(json);
	if(doc.isNull()) {
		error =  "Invalid json.\n";
		return false;
	}
	QJsonObject obj = doc.object();\

	width = obj["width"].toInt();
	height = obj["height"].toInt();

	map<string, Type> types = {{"ptm", PTM}, {"hsh", HSH}, {"dmd", DMD}, {"rbf", RBF}, {"bilinear", BILINEAR }};
	QString t = obj["type"].toString();
	if(!types.count(qPrintable(t))) {
		error = "Unknown basis type: " + t.toStdString();
		return false;
	}
	type = types[qPrintable(t)];

	if(type == BILINEAR) {
		resolution = obj["resolution"].toInt();
		ndimensions = resolution*resolution;
	}

	if(type == RBF) {
		sigma = obj["sigma"].toDouble();
		QJsonArray jlights = obj["lights"].toArray();
		lights.resize(jlights.size()/3);
		for(size_t i = 0; i < lights.size(); i++) {
			Vector3f &l = lights[i];
			l[0] = jlights[i*3+0].toDouble();
			l[1] = jlights[i*3+1].toDouble();
			l[2] = jlights[i*3+2].toDouble();
		}
		ndimensions = lights.size();
	}


	map<string, ColorSpace> spaces = {{"rgb", RGB}, {"lrgb", LRGB}, {"ycc", YCC}, {"mrgb", MRGB }, { "mycc", MYCC }};
	QString c = obj["colorspace"].toString();
	if(!spaces.count(qPrintable(c))) {
		error = "Unknown basis type: " + c.toStdString();
		return false;
	}
	colorspace = spaces[qPrintable(c)];

	if(colorspace == MYCC) {
		QJsonArray ycc = obj["yccplanes"].toArray();
		if(ycc.size() != 3) {
			error = "Expecting 3 numbers for yccplanes";
			return false;
		}
		yccplanes[0] = ycc[0].toInt();
		yccplanes[1] = ycc[1].toInt();
		yccplanes[2] = ycc[2].toInt();
		nplanes = yccplanes[0] + yccplanes[1] + yccplanes[2];
	} else
		nplanes = obj["nplanes"].toInt();


	QJsonArray mats = obj["materials"].toArray();
	nmaterials = mats.size();
	materials.resize(nmaterials);
	for(uint32_t i = 0; i < nmaterials; i++) {
		QJsonObject jm = mats[i].toObject();
		QJsonArray range = jm["range"].toArray();
		QJsonArray offset = jm["bias"].toArray();
		QJsonArray scale = jm["scale"].toArray();
		Material &m = materials[i];
		m.planes.resize(nplanes);
		for(size_t p = 0; p < nplanes; p++) {
			Material::Plane &plane = m.planes[p];
			plane.range = range[p].toDouble();
			plane.scale = scale[p].toDouble();
			plane.bias = offset[p].toDouble();
		}
	}

	if(colorspace == MRGB || colorspace == MYCC) {
		size_t basesize = nmaterials * (nplanes+1)*3*ndimensions;
		basis.resize(basesize);

		/*QFile matfile(dir.filePath("materials.bin"));
		if(!matfile.open(QFile::ReadOnly)) {
			cerr << "Could not open materials.bin\n";
			return false;
		}*/

		QJsonArray jbasis = obj["basis"].toArray();

		for(uint32_t m = 0; m < nmaterials; m++) {
			for(uint32_t p = 0; p < nplanes+1; p++) {
				for(uint32_t c = 0; c < ndimensions; c++) {
					for(int k = 0; k < 3; k++) {
						uint32_t o = ((m*(nplanes+1) + p)*ndimensions + c)*3 + k;
						float c = jbasis[o].toDouble();
						if(p == 0)
							basis[o] = c;
						else
							basis[o] = ((c - 127.0f)/materials[m].planes[p-1].range);
					}
				}
			}
		}
	}

	QImage segments;
	if(nmaterials > 1) {
		if(!segments.load(dir.filePath("segments.png"))) {
			cerr << "Could not find segments!" << endl;
			return false;
		}
	}

	int njpegs = (nplanes-1)/3 + 1;

	std::vector<JpegDecoder *> planedecs(njpegs);
	for(int i = 0; i < njpegs; i++) {
		planedecs[i] = new JpegDecoder;
		planedecs[i]->setColorSpace(JCS_RGB);
		planedecs[i]->setJpegColorSpace(JCS_YCbCr);

		int w, h;
		planedecs[i]->init(dir.filePath(QString("plane_%1.jpg").arg(i)).toStdString().c_str(), w, h);
	}

	material.resize(width*height);
	size_t rowSize = width*3;
	vector<uint8_t> row(rowSize);  //buffer for a row read in the jpeg

	planes.resize(nplanes);
	for(auto &p: planes)
		p.resize(width*height);

	for(uint32_t y = 0; y < height; y++) {

		//read the plane jpegs
		for(uint32_t i = 0; i < planedecs.size(); i++) {
			JpegDecoder *dec = planedecs[i];
			dec->readRows(1, row.data());
			for(uint32_t x = 0; x < width; x++) {
				uint32_t o = x + y*width;
				if(nmaterials > 1)
					material[o] = segments.pixelIndex(x, y);
				planes[i*3][o] = row[x*3 + 0];
				if(i*3+1 < nplanes)
					planes[i*3+1][o] = row[x*3 + 1];
				if(i*3+2 < nplanes)
					planes[i*3+2][o] = row[x*3 + 2];
			}
		}
	}

	headersize = 0;
	QFileInfo i_info(dir.filePath("info.json"));
	headersize += i_info.size();

	QFileInfo m_info(dir.filePath("materials.bin"));
	headersize += m_info.size();

	filesize = headersize;
	for(int p = 0; p < njpegs; p++) {
		QFileInfo p_info(dir.filePath(QString("plane_%1.jpg").arg(p)));
		size_t psize = p_info.size();
		filesize += psize;
		planesize.push_back(psize/3);
		planesize.push_back(psize/3);
		planesize.push_back(psize/3);
	}
	return true;
}


void Rti::clip(int left, int bottom, int right, int top) {
	assert(left >= 0 && right > left && right  <= (int)width);
	assert(bottom >= 0 && top > bottom && top  <= (int)height);

	int w = right - left;
	int h = top - bottom;
	vector<vector<uint8_t>> tmp(9);
	for(auto &d: tmp)
		d.resize(w*h);

	for(int k = 0; k < 9; k++) {
		for(int y = bottom, dy = 0; y < top; y++, dy++) {
			memcpy(tmp[k].data() + dy*w, planes[k].data() + y*width + left, w);
		}
	}
	for(int k = 0; k < 9; k++)
		swap(tmp[k], planes[k]);
	width = w;
	height = h;
}


Rti Rti::clipped(int left, int bottom, int right, int top) {
	//NRO optimization avoid copying this object in return.
	Rti tmp = *this;

	assert(left >= 0 && right > left && right  <= (int)width);
	assert(bottom >= 0 && top > bottom && top  <= (int)height);

	int w = tmp.width = right - left;
	int h = tmp.height = top - bottom;
	for(auto &d: tmp.planes)
		d.resize(w*h);

	for(int k = 0; k < 9; k++)
		for(int y = bottom, dy = 0; y < top; y++, dy++)
			memcpy(tmp.planes[k].data() + dy*w, planes[k].data() + y*width + left, w);
	return tmp;
}

void Rti::render(float lx, float ly, uint8_t *buffer, uint32_t renderplanes) {
	if(renderplanes == 0)
		renderplanes = nplanes;

	vector<float> lweights = lightWeights(lx, ly);

	switch(colorspace) {
	case LRGB: {
		Material &m = materials[0];
		for(size_t y = 0; y < height; y++) {
			for(size_t x = 0; x < width; x++) {
				size_t i = x + y*width;
				//size_t j = x + (height-y-1)*width;
				float l = 0;
				for(uint32_t p = 3; p < nplanes; p++)
					l += lweights[p-3]*m.planes[p].dequantize(planes[p][i]);
				l /= 255.0;
				//this should be in the range [0-255];
				buffer[i*3+0] = std::max(0, std::min(255, (int)(l*planes[0][i])));
				buffer[i*3+1] = std::max(0, std::min(255, (int)(l*planes[1][i])));
				buffer[i*3+2] = std::max(0, std::min(255, (int)(l*planes[2][i])));
			}
		}
		break;
	}
	case RGB: {
		Material &m = materials[0];

		for(uint32_t i = 0; i < width*height; i++) {
			for(int c = 0; c < 3; c++) {
				float l = 0.0f;
				for(uint32_t p = c; p < nplanes; p += 3)
					l += lweights[p/3]*m.planes[p].dequantize(planes[p][i]);
				buffer[i*3+c] = std::max(0, std::min(255, (int)(l)));
			}
		}
		break;
	}
	case YCC: {
		Material &m = materials[0];
		
		for(uint32_t i = 0; i < width*height; i++) {
			Color3f color(0.0f, 0.0f, 0.0f);
			color[1] = m.planes[1].dequantize(planes[1][i]);
			color[2] = m.planes[2].dequantize(planes[2][i]);

			for(uint32_t p = 0; p < nplanes; p += 3)
				color[0] += lweights[p/3]* m.planes[p+0].dequantize(planes[p+0][i]);

			color *= 1/255.0f;
			color = color.YCbCrToRgb();
			color *= 255.0f;
			for(int c = 0; c < 3; c++)
				buffer[i*3+c] = std::max(0, std::min(255, (int)(color[c])));
		} 
		break;
	} 
	case MYCC:
	case MRGB:
		for(uint32_t y = 0; y < height; y++) {
			//compare the two values
			for(uint32_t x = 0; x < width; x++) {
				int m = 0;
				if(nmaterials > 1)
					m = material[x + y*width];
				Material &mat = materials[m];


				uint32_t off = 3*m*(nplanes+1);
				Color3f c(0.0f, 0.0f, 0.0f);
				c[0] = lweights[off + 0];
				c[1] = lweights[off + 1];
				c[2] = lweights[off + 2];

				if(colorspace == MRGB) {
					for(uint32_t p = 0; p < renderplanes; p++) {
						Material::Plane &plane = mat.planes[p];
						float val = plane.dequantize(planes[p][x + y*width]);
						c.r += val*lweights[off + 3*(p+1) + 0];
						c.g += val*lweights[off + 3*(p+1) + 1];
						c.b += val*lweights[off + 3*(p+1) + 2];
					}

				} else { //MYCC
					for(uint32_t p = 0; p < yccplanes[1]; p++) {
						for(int k = 0; k < 3; k++) {
							Material::Plane &plane = mat.planes[p*3 + k];
							float val = plane.dequantize(planes[p*3 + k][x + y*width]);
							c[k] += val*lweights[off + 3*(p*3 + k + 1) + k];
						}
					}
					for(uint32_t p = yccplanes[1]*3; p < renderplanes; p++) {
						Material::Plane &plane = mat.planes[p];
						float val = plane.dequantize(planes[p][x + y*width]);
						c.r += val*lweights[off + 3*(p+1) + 0];
					}
				}
				//ToDO cleanup
				if(colorspace == MYCC)
					c = c.toRgb();

				if(gammaFix) {
					c.r /= sqrt(255.0f);
					c.g /= sqrt(255.0f);
					c.b /= sqrt(255.0f);
					c.r *= c.r;
					c.g *= c.g;
					c.b *= c.b;
				}

				buffer[(x + y*width)*3 + 0] = std::max(0, std::min(255, (int)c.r));
				buffer[(x + y*width)*3 + 1] = std::max(0, std::min(255, (int)c.g));
				buffer[(x + y*width)*3 + 2] = std::max(0, std::min(255, (int)c.b));
			}
		}
		break;
	}
}

std::vector<float> Rti::lightWeights(float lx, float ly) {
	switch(type) {
	case PTM:      return lightWeightsPtm(lx, ly);
	case HSH:      return lightWeightsHsh(lx, ly);
	case DMD:      return lightWeightsDmd(lx, ly);
	case RBF:      return lightWeightsRbf(lx, ly);
	case BILINEAR: return lightWeightsBilinear(lx, ly);
	default: return vector<float>();
	}
}

std::vector<float> Rti::lightWeightsPtm(float lx, float ly) {
	if(colorspace == RGB)
		assert(nplanes %3 == 0);

	uint32_t nweights = (colorspace == LRGB)? (nplanes-3) : nplanes/3;

	uint32_t count = 0;
	int degree = 0;
	vector<float> coeffs(nweights);
	while(true) {
		for(int k = 0; k <= degree; k++) {
			float c = 1.0;
			for(int j = 0; j < k; j++)
				c *= ly;
			for(int j = k; j < degree; j++)
				c *= lx;

			coeffs[count++] = c;
			if(count == nweights)
				goto done;
		}
		degree++;
	}

done:

	return coeffs;
}

std::vector<float> Rti::lightWeightsDmd(float lx, float ly) {
	cerr << "NOt implemented!" << endl;
	if(colorspace == RGB)
		assert(nplanes %3 == 0);

	uint32_t nweights = (colorspace == LRGB)? (nplanes-3) : nplanes/3;

	vector<float> coeffs(nweights);

	return coeffs;
}

std::vector<float> Rti::lightWeightsHsh(float lx, float ly) {
	float lz = sqrt(1.0f - lx*lx - ly*ly);
	float phi = atan2(ly, lx);
	if (phi < 0.0f)
		phi = 2.0f * M_PI + phi;
	float theta = std::min(acos(lz), (float)M_PI / 2.0f - 0.01f);

	float cosP = cos(phi);
	float cosT = cos(theta);
	float cosT2 = cosT * cosT;

	vector<float> lweights(9);
	lweights[0] = 1.0f / sqrt(2.0f * M_PI);

	lweights[1] = sqrt(6.0f / M_PI) * (cosP * sqrt(cosT-cosT2));
	lweights[2] = sqrt(3.0f / (2.0f * M_PI)) * (-1.0f + 2.0f*cosT);
	lweights[3] = sqrt(6.0f / M_PI) * (sqrt(cosT - cosT2) * sin(phi));

	lweights[4] = sqrt(30.0f / M_PI) * (cos(2.0f * phi) * (-cosT + cosT2));
	lweights[5] = sqrt(30.0f / M_PI) * (cosP*(-1.0f + 2.0f * cosT) * sqrt(cosT - cosT2));
	lweights[6] = sqrt(5.0f / (2.0 * M_PI)) * (1.0f - 6.0f * cosT + 6.0 * cosT2);
	lweights[7] = sqrt(30.0f / M_PI) * ((-1.0f + 2.0f * cosT) * sqrt(cosT - cosT2) * sin(phi));
	lweights[8] = sqrt(30.0f / M_PI) * ((-cosT + cosT2) * sin(2.0f*phi));

	return lweights;
}

std::vector<float> Rti::rbfWeights(float lx, float ly) {
	vector<float> weights(lights.size());

	float radius = 49.0f;
	float lz = sqrt(1 - lx*lx - ly*ly);
	Vector3f n(lx, ly, lz);

	//compute rbf weights
	float totw = 0.0f;
	for(size_t i = 0; i < lights.size(); i++) {
		float d2 = (n - lights[i]).squaredNorm();
		float w = exp(-radius * d2);

		weights[i] = w;
		totw += w;
	}
	for(float &w: weights)
		w /= totw;

	return weights;
}

std::vector<float> Rti::lightWeightsRbf(float lx, float ly) {
	size_t np = nplanes;
	size_t nm = nmaterials;
	
	//float radius = 49.0f; //previsoou sigma value
	float radius = 1.0f/(sigma*sigma);
	float lz = sqrt(1 - lx*lx - ly*ly);

	vector<pair<int, float>> weights(lights.size());
	Vector3f n(lx, ly, lz);

	//compute rbf weights
	float totw = 0.0f;
	for(size_t i = 0; i < lights.size(); i++) {
		float d2 = (n - lights[i]).squaredNorm();
		float w = exp(-radius * d2);
		//float w = sqrt(sigma*sigma + d2);

		weights[i] = std::make_pair(i, w);
		totw += w;
	}
	//pick only most significant and renormalize
	float retotw = 0.0f;
	int count = 0;
	for(size_t i = 0; i < weights.size(); i++) {
		float &w = weights[i].second;

		w /= totw;
		if(w > 0.001) { //might fail for extreme smoothing.
			weights[count++] =  weights[i];
			retotw += w;
		}
	}
	weights.resize(count);
	for(auto &w: weights)
		w.second /= retotw;

	//now iterate basis:
	vector<float> lweights(nm * (np+1) * 3, 0.0f);
	for(size_t m = 0; m < nm; m++) {
		for(size_t p = 0; p < np+1; p++) {
			for(size_t k = 0; k < 3; k++) {
				float &w = lweights[3*(m*(np+1) + p) + k];
				for(auto &light: weights) {
					int o = ((m*(nplanes+1) + p)*ndimensions + light.first)*3 + k;
					w += light.second*basis[o];
				}
			}
		}
	}
	return lweights;
}

size_t Rti::basePixelOffset(size_t m, size_t p, size_t x, size_t y, size_t k) {
	return ((m*(nplanes+1) + p)*ndimensions + (x + y*resolution))*3 + k;
}

std::vector<float> Rti::lightWeightsBilinear(float lx, float ly) {
	size_t nm = nmaterials;
	size_t np = nplanes;
	float lz = sqrt(1 - lx*lx - ly*ly);
	float s = fabs(lx) + fabs(ly) + fabs(lz);
	//rotate 45 deg.
	float x = (lx + ly)/s;
	float y = (ly - lx)/s;

	x = (x + 1.0f)/2.0f;
	y = (y + 1.0f)/2.0f;
	x = x*(resolution - 1.0f);
	y = y*(resolution - 1.0f);

	float sx = std::min((int)resolution-2, std::max(0, (int)floor(x)));
	float sy = std::min((int)resolution-2, std::max(0, (int)floor(y)));
	float dx = x - sx;
	float dy = y - sy;

	float s00 = (1 - dx)*(1 - dy);
	float s10 =      dx *(1 - dy);
	float s01 = (1 - dx)* dy;
	float s11 =      dx * dy;

	vector<float> lweights(nm * (np+1) * 3, 0.0f);


	//TODO optimize away basePixel
	for(size_t m = 0; m < nm; m++) {
		for(size_t p = 0; p < np+1; p++) {
			for(size_t k = 0; k < 3; k++) {
				float &w = lweights[3*(m*(np+1) + p) + k];
				int o00 = basePixelOffset(m, p, sx, sy, k);
				w += s00*basis[o00];

				int o10 = basePixelOffset(m, p, sx+1, sy, k);
				w += s10*basis[o10];

				int o01 = basePixelOffset(m, p, sx, sy+1, k);
				w += s01*basis[o01];

				int o11 = basePixelOffset(m, p, sx+1, sy+1, k);
				w += s11*basis[o11];
			}
		}
	}
	return lweights;
}

QRgb ramp(uint8_t t) {
	int r, g, b;
	if(t < 128) {
		r = 0;
		g = 2*t;
		b = 255 - 2*t;
	} else {
		b = 0;
		g = 255 - 2*t;
		r = 2*t;
	}
	return qRgb(r, g, b);
}

QRgb ramp(float v, float min, float max) {
	v = (v - min)/(max - min);
	v = std::max(0.0f, std::min(1.0f, v));
	return ramp((int8_t)(255*v));
}

double Rti::evaluateError(ImageSet &imageset, Rti &rti, QString output, int reference) {

	uint32_t size = rti.width*rti.height*3;
	vector<uint8_t> original(size);
	vector<uint8_t> buffer(size);

	uint32_t nlights = imageset.lights.size();
	vector<float> errors(rti.width*rti.height, 0.0f);
	double tot = 0.0;

	int count = 0;
	for(uint32_t nl = 0; nl < nlights; nl++) {
		if(reference >= 0 && nl != reference) {
			continue;
		}

		count++;
		Vector3f &light = imageset.lights[nl];

		rti.render(light[0], light[1], buffer.data());

		imageset.decode(nl, original.data());
		
/*		if(nl == reference) {
			QImage img(rti.width, rti.height, QImage::Format_RGB888);
			rti.render(light[0], light[1], img.bits());
			img.save(QString("%1.png").arg(nl));
<<<<<<< HEAD
		} */
=======
		}*/
>>>>>>> 231d9add

		double e = 0.0;
		for(uint32_t i = 0; i < size; i++) {
			double d = (double)original[i] - (double)buffer[i];
			e += d*d;
			errors[i/3] += d*d;
		}

		tot += e/size;
	}
	tot /= count;

	//double psnr = 20*log10(255.0) - 10*log10(tot);

	if(!output.isEmpty()) {
		QImage errorimg(rti.width, rti.height, QImage::Format_RGB32);
		float min = 0.0f; //256.0f;
		float max = 25.0f;
		for(float &e: errors)
			e = sqrt(e/(nlights*3));

		for(uint32_t i = 0; i < rti.width*rti.height; i++)
			errorimg.setPixel(i%rti.width, i/rti.width, ramp(errors[i], min, max));

		errorimg.save(output);
	}
	return tot;
}<|MERGE_RESOLUTION|>--- conflicted
+++ resolved
@@ -623,11 +623,7 @@
 			QImage img(rti.width, rti.height, QImage::Format_RGB888);
 			rti.render(light[0], light[1], img.bits());
 			img.save(QString("%1.png").arg(nl));
-<<<<<<< HEAD
-		} */
-=======
 		}*/
->>>>>>> 231d9add
 
 		double e = 0.0;
 		for(uint32_t i = 0; i < size; i++) {
