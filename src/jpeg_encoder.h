--- conflicted
+++ resolved
@@ -24,11 +24,7 @@
 	int getQuality() const;
 	void setOptimize(bool optimize);
 	void setChromaSubsampling(bool subsample);
-<<<<<<< HEAD
-        void setDotsPerMeter(float dotsPerMeter);
-=======
 	void setDotsPerMeter(float dotsPerMeter);
->>>>>>> 3b6ae826
 
 	bool encode(uint8_t *img, int width, int height, FILE* file);
 	bool encode(uint8_t *img, int width, int height, const char* path);
@@ -55,11 +51,7 @@
 	bool subsample = false;
 
 	int quality = 95;
-<<<<<<< HEAD
-        int dotsPerCM = 0;
-=======
 	int dotsPerCM = 0;
->>>>>>> 3b6ae826
 };
 
 #endif // JPEGENCODER_H_